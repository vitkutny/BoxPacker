--- conflicted
+++ resolved
@@ -12,11 +12,7 @@
     ],
     "license": "MIT",
     "require": {
-<<<<<<< HEAD
         "php": "^7.3||^8.0",
-=======
-        "php": "^7.1||^8.0",
->>>>>>> 98932499
         "ext-json": "*",
         "psr/log": "^1.1"
     },
@@ -24,15 +20,9 @@
         "behat/behat": "^3.7",
         "dvdoug/behat-code-coverage": "^5.1.1",
         "friendsofphp/php-cs-fixer": "^2.16.4",
-<<<<<<< HEAD
         "monolog/monolog": "^2.1",
-        "phpunit/phpunit": "^9.3.5",
+        "phpunit/phpunit": "^9.3.11",
         "vimeo/psalm": "^3.12"
-=======
-        "dvdoug/behat-code-coverage": "^5.0",
-        "monolog/monolog": "^1.0||^2.0",
-        "phpunit/phpunit": "^7.5.20||^8.5.8||^9.3.11"
->>>>>>> 98932499
     },
     "config": {
         "preferred-install": {
