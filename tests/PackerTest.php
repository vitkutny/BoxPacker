--- conflicted
+++ resolved
@@ -11,39 +11,21 @@
 use DVDoug\BoxPacker\Test\TestItem;
 use PHPUnit\Framework\TestCase;
 
-<<<<<<< HEAD
+/**
+ * @covers \DVDoug\BoxPacker\Packer
+ */
 class PackerTest extends TestCase
 {
-    public function testPackThreeItemsFitEasilyInSmallerOfTwoBoxes()
-    {
-        $box1 = new TestBox('Le petite box', 300, 300, 10, 10, 296, 296, 8, 1000);
-        $box2 = new TestBox('Le grande box', 3000, 3000, 100, 100, 2960, 2960, 80, 10000);
-
-        $item1 = new TestItem('Item 1', 250, 250, 2, 200);
-        $item2 = new TestItem('Item 2', 250, 250, 2, 200);
-        $item3 = new TestItem('Item 3', 250, 250, 2, 200);
-
-        $packer = new Packer();
-        $packer->addBox($box1);
-        $packer->addBox($box2);
-        $packer->addItem($item1);
-        $packer->addItem($item2);
-        $packer->addItem($item3);
-        $packedBoxes = $packer->pack();
-
-        self::assertEquals(1, $packedBoxes->count());
-        self::assertEquals(3, $packedBoxes->top()->getItems()->count());
-        self::assertEquals($box1, $packedBoxes->top()->getBox());
-        self::assertEquals(610, $packedBoxes->top()->getWeight());
-    }
-
-    public function testPackThreeItemsFitEasilyInLargerOfTwoBoxes()
+    /**
+     * @expectedException \DVDoug\BoxPacker\ItemTooLargeException
+     */
+    public function testPackThreeItemsOneDoesntFitInAnyBox()
     {
         $box1 = new TestBox('Le petite box', 300, 300, 10, 10, 296, 296, 8, 1000);
         $box2 = new TestBox('Le grande box', 3000, 3000, 100, 100, 2960, 2960, 80, 10000);
 
         $item1 = new TestItem('Item 1', 2500, 2500, 20, 2000);
-        $item2 = new TestItem('Item 2', 2500, 2500, 20, 2000);
+        $item2 = new TestItem('Item 2', 25000, 2500, 20, 2000);
         $item3 = new TestItem('Item 3', 2500, 2500, 20, 2000);
 
         $packer = new Packer();
@@ -52,130 +34,7 @@
         $packer->addItem($item1);
         $packer->addItem($item2);
         $packer->addItem($item3);
-        $packedBoxes = $packer->pack();
-
-        self::assertEquals(1, $packedBoxes->count());
-        self::assertEquals(3, $packedBoxes->top()->getItems()->count());
-        self::assertEquals($box2, $packedBoxes->top()->getBox());
-        self::assertEquals(6100, $packedBoxes->top()->getWeight());
-    }
-
-    public function testPackFiveItemsTwoLargeOneSmallBox()
-    {
-        $box1 = new TestBox('Le petite box', 600, 600, 10, 10, 596, 596, 8, 1000);
-        $box2 = new TestBox('Le grande box', 3000, 3000, 50, 100, 2960, 2960, 40, 10000);
-
-        $item1 = new TestItem('Item 1', 2500, 2500, 20, 500);
-        $item2 = new TestItem('Item 2', 550, 550, 2, 500);
-        $item3 = new TestItem('Item 3', 2500, 2500, 20, 500);
-        $item4 = new TestItem('Item 4', 2500, 2500, 20, 500);
-        $item5 = new TestItem('Item 5', 2500, 2500, 20, 500);
-
-        $packer = new Packer();
-        $packer->addBox($box1);
-        $packer->addBox($box2);
-        $packer->addItem($item1);
-        $packer->addItem($item2);
-        $packer->addItem($item3);
-        $packer->addItem($item4);
-        $packer->addItem($item5);
-        $packedBoxes = $packer->pack();
-
-        self::assertEquals(3, $packedBoxes->count());
-
-        self::assertEquals(2, $packedBoxes->top()->getItems()->count());
-        self::assertEquals($box2, $packedBoxes->top()->getBox());
-        self::assertEquals(1100, $packedBoxes->top()->getWeight());
-
-        $packedBoxes->extract();
-
-        self::assertEquals(2, $packedBoxes->top()->getItems()->count());
-        self::assertEquals($box2, $packedBoxes->top()->getBox());
-        self::assertEquals(1100, $packedBoxes->top()->getWeight());
-
-        $packedBoxes->extract();
-
-        self::assertEquals(1, $packedBoxes->top()->getItems()->count());
-        self::assertEquals($box1, $packedBoxes->top()->getBox());
-        self::assertEquals(510, $packedBoxes->top()->getWeight());
-    }
-
-    public function testPackFiveItemsTwoLargeOneSmallBoxButThreeAfterRepack()
-    {
-        $box1 = new TestBox('Le petite box', 600, 600, 10, 10, 596, 596, 8, 1000);
-        $box2 = new TestBox('Le grande box', 3000, 3000, 50, 100, 2960, 2960, 40, 10000);
-
-        $item1 = new TestItem('Item 1', 2500, 2500, 20, 2000);
-        $item2 = new TestItem('Item 2', 550, 550, 2, 200);
-        $item3 = new TestItem('Item 3', 2500, 2500, 20, 2000);
-        $item4 = new TestItem('Item 4', 2500, 2500, 20, 2000);
-        $item5 = new TestItem('Item 5', 2500, 2500, 20, 2000);
-
-        $packer = new Packer();
-        $packer->addBox($box1);
-        $packer->addBox($box2);
-        $packer->addItem($item1);
-        $packer->addItem($item2);
-        $packer->addItem($item3);
-        $packer->addItem($item4);
-        $packer->addItem($item5);
-        $packedBoxes = $packer->pack();
-
-        self::assertEquals(3, $packedBoxes->count());
-
-        self::assertEquals(2, $packedBoxes->top()->getItems()->count());
-        self::assertEquals($box2, $packedBoxes->top()->getBox());
-        self::assertEquals(4100, $packedBoxes->top()->getWeight());
-
-        $packedBoxes->extract();
-
-        self::assertEquals(2, $packedBoxes->top()->getItems()->count());
-        self::assertEquals($box2, $packedBoxes->top()->getBox());
-        self::assertEquals(2300, $packedBoxes->top()->getWeight());
-
-        $packedBoxes->extract();
-
-        self::assertEquals(1, $packedBoxes->top()->getItems()->count());
-        self::assertEquals($box2, $packedBoxes->top()->getBox());
-        self::assertEquals(2100, $packedBoxes->top()->getWeight());
-    }
-
-=======
-/**
- * @covers \DVDoug\BoxPacker\Packer
- */
-class PackerTest extends TestCase
-{
->>>>>>> 06e1a728
-    /**
-     * @expectedException \DVDoug\BoxPacker\ItemTooLargeException
-     */
-    public function testPackThreeItemsOneDoesntFitInAnyBox()
-    {
-        $box1 = new TestBox('Le petite box', 300, 300, 10, 10, 296, 296, 8, 1000);
-        $box2 = new TestBox('Le grande box', 3000, 3000, 100, 100, 2960, 2960, 80, 10000);
-
-<<<<<<< HEAD
-        $item1 = new TestItem('Item 1', 2500, 2500, 20, 2000);
-        $item2 = new TestItem('Item 2', 25000, 2500, 20, 2000);
-        $item3 = new TestItem('Item 3', 2500, 2500, 20, 2000);
-=======
-        $item1 = new TestItem('Item 1', 2500, 2500, 20, 2000, true);
-        $item2 = new TestItem('Item 2', 25000, 2500, 20, 2000, true);
-        $item3 = new TestItem('Item 3', 2500, 2500, 20, 2000, true);
->>>>>>> 06e1a728
-
-        $packer = new Packer();
-        $packer->addBox($box1);
-        $packer->addBox($box2);
-        $packer->addItem($item1);
-        $packer->addItem($item2);
-        $packer->addItem($item3);
-<<<<<<< HEAD
-        $packedBoxes = $packer->pack();
-=======
         $packer->pack();
->>>>>>> 06e1a728
     }
 
     /**
@@ -183,247 +42,9 @@
      */
     public function testPackWithoutBox()
     {
-<<<<<<< HEAD
         $item1 = new TestItem('Item 1', 2500, 2500, 20, 2000);
         $item2 = new TestItem('Item 2', 25000, 2500, 20, 2000);
         $item3 = new TestItem('Item 3', 2500, 2500, 20, 2000);
-
-        $packer = new Packer();
-        $packer->addItem($item1);
-        $packer->addItem($item2);
-        $packer->addItem($item3);
-        $packedBoxes = $packer->pack();
-    }
-
-    public function testIssue1()
-    {
-        $packer = new Packer();
-        $packer->addBox(new TestBox('Le petite box', 292, 336, 60, 10, 292, 336, 60, 9000));
-        $packer->addBox(new TestBox('Le grande box', 421, 548, 335, 100, 421, 548, 335, 10000));
-        $packer->addItem(new TestItem('Item 1', 226, 200, 40, 440));
-        $packer->addItem(new TestItem('Item 2', 200, 200, 155, 1660));
-        $packedBoxes = $packer->pack();
-
-        self::assertEquals(1, $packedBoxes->count());
-    }
-
-    public function testIssue3()
-    {
-        $packer = new Packer();
-        $packer->addBox(new TestBox('OW Box 1', 51, 33, 33, 0.6, 51, 33, 33, 0.6));
-        $packer->addBox(new TestBox('OW Box 2', 50, 40, 40, 0.95, 50, 40, 40, 0.95));
-        $packer->addItem(new TestItem('Product', 28, 19, 9, 0), 6);
-        $packedBoxes = $packer->pack();
-
-        self::assertEquals(1, $packedBoxes->count());
-    }
-
-    public function testIssue6()
-    {
-        $packer = new Packer();
-        $packer->addBox(new TestBox('Package 22', 675, 360, 210, 2, 670, 355, 204, 1000));
-        $packer->addBox(new TestBox('Package 2', 330, 130, 102, 2, 335, 135, 107, 1000));
-        $packer->addItem(new TestItem('Item 3', 355.6, 335.28, 127, 1.5));
-        $packer->addItem(new TestItem('Item 7', 330.2, 127, 101.6, 1));
-        $packer->addItem(new TestItem('Item 7', 330.2, 127, 101.6, 1));
-        $packedBoxes = $packer->pack();
-
-        self::assertEquals(1, $packedBoxes->count());
-    }
-
-    public function testIssue9()
-    {
-        $packer = new Packer();
-        $packer->addBox(new TestBox('24x24x24Box', 24, 24, 24, 24, 24, 24, 24, 100));
-
-        $packer->addItem(new TestItem('6x6x6Item', 6, 6, 6, 1), 64);
-        $packedBoxes = $packer->pack();
-
-        self::assertEquals(1, $packedBoxes->count());
-    }
-
-    public function testIssue11()
-    {
-        $packer = new Packer();
-        $packer->addBox(new TestBox('4x4x4Box', 4, 4, 4, 4, 4, 4, 4, 100));
-
-        $packer->addItem(new TestItem('BigItem', 2, 2, 4, 1), 2);
-        $packer->addItem(new TestItem('SmallItem', 1, 1, 1, 1), 32);
-        $packedBoxes = $packer->pack();
-
-        self::assertEquals(1, $packedBoxes->count());
-    }
-
-    public function testIssue13()
-    {
-        $packer = new Packer();
-        $packer->addBox(new TestBox('Le petite box', 12, 12, 12, 10, 10, 10, 10, 1000));
-
-        $packer->addItem(new TestItem('Item 1', 5, 3, 2, 2));
-        $packer->addItem(new TestItem('Item 2', 5, 3, 2, 2));
-        $packer->addItem(new TestItem('Item 3', 3, 3, 3, 3));
-        $packedBoxes = $packer->pack();
-
-        self::assertEquals(1, $packedBoxes->count());
-    }
-
-    public function testIssue14()
-    {
-        $packer = new Packer();
-        $packer->addBox(new TestBox('29x1x23Box', 29, 1, 23, 0, 29, 1, 23, 100));
-        $packer->addItem(new TestItem('13x1x10Item', 13, 1, 10, 1));
-        $packer->addItem(new TestItem('9x1x6Item', 9, 1, 6, 1));
-        $packer->addItem(new TestItem('9x1x6Item', 9, 1, 6, 1));
-        $packer->addItem(new TestItem('9x1x6Item', 9, 1, 6, 1));
-        $packedBoxes = $packer->pack();
-
-        self::assertEquals(1, $packedBoxes->count());
-    }
-
-    public function testIssue47A()
-    {
-        $packer = new Packer();
-        $packer->addBox(new TestBox('165x225x25Box', 165, 225, 25, 0, 165, 225, 25, 100));
-        $packer->addItem(new TestItem('20x69x20Item', 20, 69, 20, 0), 23);
-        $packedBoxes = $packer->pack();
-
-        self::assertEquals(1, $packedBoxes->count());
-    }
-
-    public function testIssue47B()
-    {
-        $packer = new Packer();
-        $packer->addBox(new TestBox('165x225x25Box', 165, 225, 25, 0, 165, 225, 25, 100));
-        $packer->addItem(new TestItem('20x69x20Item', 69, 20, 20, 0), 23);
-        $packedBoxes = $packer->pack();
-
-        self::assertEquals(1, $packedBoxes->count());
-    }
-
-    public function testIssue47C()
-    {
-        $packer = new Packer();
-        $packer->addBox(new TestBox('Box', 11.75, 23.6875, 3, 0, 11.75, 23.6875, 3, 70));
-        $packer->addItem(new TestItem('Item', 3.75, 6.5, 3, 0), 9);
-        $packedBoxes = $packer->pack();
-
-        self::assertEquals(1, $packedBoxes->count());
-    }
-
-    public function testIssue47D()
-    {
-        $packer = new Packer();
-        $packer->addBox(new TestBox('Box', 11.75, 23.6875, 3, 0, 11.75, 23.6875, 3, 70));
-        $packer->addItem(new TestItem('Item', 6.5, 3.75, 3, 0), 9);
-        $packedBoxes = $packer->pack();
-
-        self::assertEquals(1, $packedBoxes->count());
-    }
-
-    public function testPackerPacksRotatedBoxesInNewRow()
-    {
-        $packer = new Packer();
-        $packer->addItem(new TestItem('30x10x30item', 30, 10, 30, 0), 9);
-
-        //Box can hold 7 items in a row and then is completely full, so 9 items won't fit
-        $packer->addBox(new TestBox('30x70x30InternalBox', 30, 70, 30, 0, 30, 70, 30, 0, 1000));
-        $packedBoxes = $packer->pack();
-        self::assertEquals(2, $packedBoxes->count());
-
-        //Box can hold 7 items in a row, plus two more rotated, making 9 items
-        // with a 10x10x30 hole in the corner.
-        //
-        // Overhead view:
-        //
-        // +--+--++
-        // ++++++++
-        // ||||||||
-        // ++++++++
-        //
-        $packer = new Packer();
-        $packer->addItem(new TestItem('30x10x30item', 30, 10, 30, 0), 9);
-        $packer->addBox(new TestBox('40x70x30InternalBox', 40, 70, 30, 0, 40, 70, 30, 0, 1000));
-        $packedBoxes = $packer->pack();
-        self::assertEquals(1, $packedBoxes->count());
-
-        // Make sure that it doesn't try to fit in a 10th item
-        $packer = new Packer();
-        $packer->addItem(new TestItem('30x10x30item', 30, 10, 30, 0), 10);
-        $packer->addBox(new TestBox('40x70x30InternalBox', 40, 70, 30, 0, 40, 70, 30, 0, 1000));
-        $packedBoxes = $packer->pack();
-        self::assertEquals(2, $packedBoxes->count());
-    }
-
-    public function testIssue52A()
-    {
-        $packer = new Packer();
-        $packer->addBox(new TestBox('Box', 100, 50, 50, 0, 100, 50, 50, 5000));
-        $packer->addItem(new TestItem('Item', 15, 13, 8, 407), 2);
-        $packedBoxes = $packer->pack();
-
-        self::assertEquals(1, $packedBoxes->count());
-        self::assertEquals(26, $packedBoxes->top()->getUsedWidth());
-        self::assertEquals(15, $packedBoxes->top()->getUsedLength());
-        self::assertEquals(8, $packedBoxes->top()->getUsedDepth());
-    }
-
-    public function testIssue52B()
-    {
-        $packer = new Packer();
-        $packer->addBox(new TestBox('Box', 370, 375, 60, 140, 364, 374, 40, 3000));
-        $packer->addItem(new TestItem('Item 1', 220, 310, 12, 679));
-        $packer->addItem(new TestItem('Item 2', 210, 297, 11, 648));
-        $packer->addItem(new TestItem('Item 3', 210, 297, 5, 187));
-        $packer->addItem(new TestItem('Item 4', 148, 210, 32, 880));
-        $packedBoxes = $packer->pack();
-
-        self::assertEquals(1, $packedBoxes->count());
-        self::assertEquals(310, $packedBoxes->top()->getUsedWidth());
-        self::assertEquals(368, $packedBoxes->top()->getUsedLength());
-        self::assertEquals(32, $packedBoxes->top()->getUsedDepth());
-    }
-
-    public function testIssue52C()
-    {
-        $packer = new Packer();
-        $packer->addBox(new TestBox('Box', 230, 300, 240, 160, 230, 300, 240, 15000));
-        $packer->addItem(new TestItem('Item 1', 210, 297, 4, 213));
-        $packer->addItem(new TestItem('Item 2', 80, 285, 70, 199));
-        $packer->addItem(new TestItem('Item 3', 80, 285, 70, 199));
-        $packedBoxes = $packer->pack();
-
-        self::assertEquals(2, $packedBoxes->count());
-        $box1 = $packedBoxes->extract();
-        $box2 = $packedBoxes->extract();
-
-        self::assertEquals(160, $box1->getUsedWidth());
-        self::assertEquals(285, $box1->getUsedLength());
-        self::assertEquals(70, $box1->getUsedDepth());
-
-        self::assertEquals(210, $box2->getUsedWidth());
-        self::assertEquals(297, $box2->getUsedLength());
-        self::assertEquals(4, $box2->getUsedDepth());
-    }
-
-    public function testIssue79()
-    {
-        $packer = new Packer();
-        $packer->addBox(new TestBox('Bundle', 75, 15, 15, 0, 75, 15, 15, 30));
-        $packer->addItem(new TestItem('Item 1', 14, 12, 2, 2));
-        $packer->addItem(new TestItem('Item 2', 14, 12, 2, 2));
-        $packer->addItem(new TestItem('Item 3', 14, 12, 2, 2));
-        $packer->addItem(new TestItem('Item 4', 14, 12, 2, 2));
-        $packer->addItem(new TestItem('Item 5', 14, 12, 2, 2));
-        $packedBoxes = $packer->pack();
-        $box = $packedBoxes->extract();
-
-        self::assertEquals(60, $box->getUsedWidth());
-        self::assertEquals(14, $box->getUsedLength());
-        self::assertEquals(2, $box->getUsedDepth());
-=======
-        $item1 = new TestItem('Item 1', 2500, 2500, 20, 2000, true);
-        $item2 = new TestItem('Item 2', 25000, 2500, 20, 2000, true);
-        $item3 = new TestItem('Item 3', 2500, 2500, 20, 2000, true);
 
         $packer = new Packer();
         $packer->addItem($item1);
@@ -486,124 +107,11 @@
         self::assertEquals(26, $packedBoxes->top()->getUsedWidth());
         self::assertEquals(15, $packedBoxes->top()->getUsedLength());
         self::assertEquals(8, $packedBoxes->top()->getUsedDepth());
->>>>>>> 06e1a728
     }
 
     /**
      * Test used width calculations on a case where it used to fail.
      */
-<<<<<<< HEAD
-    public function testCanPackRepresentativeLargerSamples2D(
-        $test,
-        $boxes,
-        $items,
-        $expectedBoxes2D,
-        $expectedBoxes3D,
-        $expectedWeightVariance2D,
-        $expectedWeightVariance3D
-    ) {
-        $expectedItemCount = 0;
-        $packedItemCount = 0;
-
-        $packer = new Packer();
-        foreach ($boxes as $box) {
-            $packer->addBox($box);
-        }
-        foreach ($items as $item) {
-            $packer->addItem(
-                new TestItem(
-                    $item['name'],
-                    $item['width'],
-                    $item['length'],
-                    $item['depth'],
-                    $item['weight'],
-                    true
-                ),
-                $item['qty']
-            );
-            $expectedItemCount += $item['qty'];
-        }
-        $packedBoxes = $packer->pack();
-
-        foreach (clone $packedBoxes as $packedBox) {
-            $packedItemCount += $packedBox->getItems()->count();
-        }
-
-        self::assertEquals($expectedBoxes2D, $packedBoxes->count());
-        self::assertEquals($expectedItemCount, $packedItemCount);
-        self::assertEquals($expectedWeightVariance2D, (int) $packedBoxes->getWeightVariance());
-    }
-
-    public function getSamples()
-    {
-        $expected = ['2D' => [], '3D' => []];
-
-        $expected2DData = fopen(__DIR__.'/data/expected2d.csv', 'r');
-        while ($data = fgetcsv($expected2DData)) {
-            $expected['2D'][$data[0]] = ['boxes' => $data[1], 'weightVariance' => $data[2]];
-        }
-        fclose($expected2DData);
-
-        $expected3DData = fopen(__DIR__.'/data/expected3d.csv', 'r');
-        while ($data = fgetcsv($expected3DData)) {
-            $expected['3D'][$data[0]] = ['boxes' => $data[1], 'weightVariance' => $data[2]];
-        }
-        fclose($expected3DData);
-
-        $boxes = [];
-        $boxData = fopen(__DIR__.'/data/boxes.csv', 'r');
-        while ($data = fgetcsv($boxData)) {
-            $boxes[] = new TestBox(
-                $data[0],
-                $data[1],
-                $data[2],
-                $data[3],
-                $data[4],
-                $data[5],
-                $data[6],
-                $data[7],
-                $data[8]
-            );
-        }
-        fclose($boxData);
-
-        $tests = [];
-        $itemData = fopen(__DIR__.'/data/items.csv', 'r');
-        while ($data = fgetcsv($itemData)) {
-            if (isset($tests[$data[0]])) {
-                $tests[$data[0]]['items'][] = [
-                    'qty'    => $data[1],
-                    'name'   => $data[2],
-                    'width'  => $data[3],
-                    'length' => $data[4],
-                    'depth'  => $data[5],
-                    'weight' => $data[6],
-                ];
-            } else {
-                $tests[$data[0]] = [
-                    'test'  => $data[0],
-                    'boxes' => $boxes,
-                    'items' => [
-                        [
-                            'qty'    => $data[1],
-                            'name'   => $data[2],
-                            'width'  => $data[3],
-                            'length' => $data[4],
-                            'depth'  => $data[5],
-                            'weight' => $data[6],
-                        ],
-                    ],
-                    'expected2D'       => $expected['2D'][$data[0]]['boxes'],
-                    'expected3D'       => $expected['3D'][$data[0]]['boxes'],
-                    'weightVariance2D' => $expected['2D'][$data[0]]['weightVariance'],
-                    'weightVariance3D' => $expected['3D'][$data[0]]['weightVariance'],
-                ];
-            }
-        }
-        fclose($itemData);
-
-        return $tests;
-=======
     public function testIssue52B()
     {
         $packer = new Packer();
@@ -643,6 +151,5 @@
         self::assertEquals(210, $packedBoxes[1]->getUsedWidth());
         self::assertEquals(297, $packedBoxes[1]->getUsedLength());
         self::assertEquals(4, $packedBoxes[1]->getUsedDepth());
->>>>>>> 06e1a728
     }
 }