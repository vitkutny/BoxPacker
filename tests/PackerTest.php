--- conflicted
+++ resolved
@@ -8,7 +8,6 @@
 
 namespace DVDoug\BoxPacker;
 
-use DVDoug\BoxPacker\Exception\ItemTooLargeException;
 use DVDoug\BoxPacker\Exception\NoBoxesAvailableException;
 use DVDoug\BoxPacker\Test\ConstrainedPlacementByCountTestItem;
 use DVDoug\BoxPacker\Test\LimitedSupplyTestBox;
@@ -41,17 +40,10 @@
 
     public function testPackWithoutBox(): void
     {
-<<<<<<< HEAD
-        $this->expectException(ItemTooLargeException::class);
-        $item1 = new TestItem('Item 1', 2500, 2500, 20, 2000, TestItem::ROTATION_BEST_FIT);
-        $item2 = new TestItem('Item 2', 25000, 2500, 20, 2000, TestItem::ROTATION_BEST_FIT);
-        $item3 = new TestItem('Item 3', 2500, 2500, 20, 2000, TestItem::ROTATION_BEST_FIT);
-=======
         $this->expectException(NoBoxesAvailableException::class);
-        $item1 = new TestItem('Item 1', 2500, 2500, 20, 2000, true);
-        $item2 = new TestItem('Item 2', 25000, 2500, 20, 2000, true);
-        $item3 = new TestItem('Item 3', 2500, 2500, 20, 2000, true);
->>>>>>> 688d3688
+        $item1 = new TestItem('Item 1', 2500, 2500, 20, 2000, Item::ROTATION_BEST_FIT);
+        $item2 = new TestItem('Item 2', 25000, 2500, 20, 2000, Item::ROTATION_BEST_FIT);
+        $item3 = new TestItem('Item 3', 2500, 2500, 20, 2000, Item::ROTATION_BEST_FIT);
 
         $packer = new Packer();
         $packer->addItem($item1);
@@ -573,19 +565,12 @@
         $packer->setMaxBoxesToBalanceWeight(0);
         $packer->addBox(new TestBox('Box 2.5-1', 30, 20, 20, 2, 30, 20, 20, 1000));
 
-<<<<<<< HEAD
-        $packer->addItem(new TestItem('Item 1', 20, 20, 2, 0, Item::ROTATION_BEST_FIT), 4);
-        $packer->addItem(new TestItem('Item 2', 8, 3, 2, 0, Item::ROTATION_BEST_FIT), 5);
-        $packer->addItem(new TestItem('Item 3', 10, 10, 10, 0, Item::ROTATION_BEST_FIT), 4);
-        $packer->addItem(new TestItem('Item 4', 12, 12, 10, 0, Item::ROTATION_BEST_FIT), 2);
-        $packer->addItem(new TestItem('Item 5', 6, 4, 2, 0, Item::ROTATION_BEST_FIT), 2);
-=======
         $itemList = new ItemList();
-        $itemList->insert(new TestItem('Item 1', 20, 20, 2, 0, false), 4);
-        $itemList->insert(new TestItem('Item 2', 8, 3, 2, 0, false), 5);
-        $itemList->insert(new TestItem('Item 3', 10, 10, 10, 0, false), 4);
-        $itemList->insert(new TestItem('Item 4', 12, 12, 10, 0, false), 2);
-        $itemList->insert(new TestItem('Item 5', 6, 4, 2, 0, false), 2);
+        $itemList->insert(new TestItem('Item 1', 20, 20, 2, 0, Item::ROTATION_BEST_FIT), 4);
+        $itemList->insert(new TestItem('Item 2', 8, 3, 2, 0, Item::ROTATION_BEST_FIT), 5);
+        $itemList->insert(new TestItem('Item 3', 10, 10, 10, 0, Item::ROTATION_BEST_FIT), 4);
+        $itemList->insert(new TestItem('Item 4', 12, 12, 10, 0, Item::ROTATION_BEST_FIT), 2);
+        $itemList->insert(new TestItem('Item 5', 6, 4, 2, 0, Item::ROTATION_BEST_FIT), 2);
         $packer->setItems($itemList);
         $packedBoxes = $packer->pack();
 
@@ -596,17 +581,17 @@
     {
         $packer = new Packer();
         $packer->addBox(new TestBox('11', 4400, 1400, 3400, 0, 4600, 1600, 3600, 30000));
-        $packer->addItem(new TestItem('Shakes', 900, 95, 1500, 34, false), 6);
-        $packer->addItem(new TestItem('Bars', 356, 170, 1056, 56, false), 6);
-        $packer->addItem(new TestItem('Noodles', 1250, 140, 1650, 45, false), 6);
-        $packer->addItem(new TestItem('Ready Meals', 1250, 285, 1600, 270, false), 6);
-        $packer->addItem(new TestItem('Ready Meals', 1250, 285, 1600, 270, false), 6);
-        $packer->addItem(new TestItem('Ready Meals', 1250, 285, 1600, 270, false), 3);
-        $packer->addItem(new TestItem('Ready Meals', 1250, 285, 1600, 270, false), 4);
-        $packer->addItem(new TestItem('Soups', 1000, 60, 1400, 35, false), 2);
-        $packer->addItem(new TestItem('Cereals', 850, 60, 1400, 40, false), 3);
-        $packer->addItem(new TestItem('Snacks', 1600, 300, 2000, 30, false), 1);
->>>>>>> 688d3688
+        $packer->addItem(new TestItem('Shakes', 900, 95, 1500, 34, Item::ROTATION_BEST_FIT), 6);
+        $packer->addItem(new TestItem('Bars', 356, 170, 1056, 56, Item::ROTATION_BEST_FIT), 6);
+        $packer->addItem(new TestItem('Noodles', 1250, 140, 1650, 45, Item::ROTATION_BEST_FIT), 6);
+        $packer->addItem(new TestItem('Ready Meals', 1250, 285, 1600, 270, Item::ROTATION_BEST_FIT), 6);
+        $packer->addItem(new TestItem('Ready Meals', 1250, 285, 1600, 270, Item::ROTATION_BEST_FIT), 6);
+        $packer->addItem(new TestItem('Ready Meals', 1250, 285, 1600, 270, Item::ROTATION_BEST_FIT), 3);
+        $packer->addItem(new TestItem('Ready Meals', 1250, 285, 1600, 270, Item::ROTATION_BEST_FIT), 4);
+        $packer->addItem(new TestItem('Soups', 1000, 60, 1400, 35, Item::ROTATION_BEST_FIT), 2);
+        $packer->addItem(new TestItem('Cereals', 850, 60, 1400, 40, Item::ROTATION_BEST_FIT), 3);
+        $packer->addItem(new TestItem('Snacks', 1600, 300, 2000, 30, Item::ROTATION_BEST_FIT), 1);
+
         $packedBoxes = $packer->pack();
 
         self::assertCount(1, $packedBoxes);
