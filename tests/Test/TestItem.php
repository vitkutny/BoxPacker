--- conflicted
+++ resolved
@@ -67,13 +67,8 @@
         int $length,
         int $depth,
         int $weight,
-<<<<<<< HEAD
-        int $allowedRotations)
-=======
-        bool $keepFlat
-    )
->>>>>>> 3134497c
-    {
+        int $allowedRotations
+    ) {
         $this->description = $description;
         $this->width = $width;
         $this->length = $length;
