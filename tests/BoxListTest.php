--- conflicted
+++ resolved
@@ -4,7 +4,6 @@
  *
  * @author Doug Wright
  */
-declare(strict_types=1);
 
 namespace DVDoug\BoxPacker;
 
@@ -16,15 +15,11 @@
  */
 class BoxListTest extends TestCase
 {
-<<<<<<< HEAD
-    public function testCompare()
-=======
     /**
      * Test that sorting of boxes with different dimensions works as expected i.e.
      * - Largest (by volume) first.
      */
-    public function testSorting(): void
->>>>>>> 599fbf2b
+    public function testSorting()
     {
         $box1 = new TestBox('Small', 21, 21, 3, 1, 20, 20, 2, 100);
         $box2 = new TestBox('Large', 201, 201, 21, 1, 200, 200, 20, 1000);
@@ -35,16 +30,6 @@
         $list->insert($box2);
         $list->insert($box3);
 
-<<<<<<< HEAD
-        $sorted = [];
-        while (!$list->isEmpty()) {
-            $sorted[] = $list->extract();
-        }
-        self::assertEquals([$box1, $box3, $box2], $sorted);
-    }
-
-    public function testIssue14A()
-=======
         $sorted = iterator_to_array($list, false);
         self::assertEquals([$box1, $box3, $box2], $sorted);
     }
@@ -52,8 +37,7 @@
     /**
      * Test that items with a volume greater than 2^31-1 (max signed integer) are sorted correctly.
      */
-    public function testIssue30A(): void
->>>>>>> 599fbf2b
+    public function testIssue30A()
     {
         $box1 = new TestBox('Small', 21, 21, 3, 1, 20, 20, 2, 100);
         $box2 = new TestBox('Large', 1301, 1301, 1301, 1, 1300, 1300, 1300, 1000);
@@ -62,16 +46,6 @@
         $list->insert($box1);
         $list->insert($box2);
         $list->insert($box3);
-<<<<<<< HEAD
-        $sorted = [];
-        while (!$list->isEmpty()) {
-            $sorted[] = $list->extract();
-        }
-        self::assertEquals([$box1, $box3, $box2], $sorted);
-    }
-
-    public function testIssue14B()
-=======
 
         $sorted = iterator_to_array($list, false);
         self::assertEquals([$box1, $box3, $box2], $sorted);
@@ -80,8 +54,7 @@
     /**
      * Test that items with a volume greater than 2^31-1 (max signed integer) are sorted correctly.
      */
-    public function testIssue30B(): void
->>>>>>> 599fbf2b
+    public function testIssue30B()
     {
         $box1 = new TestBox('Small', 21, 21, 3, 1, 20, 20, 2, 100);
         $box2 = new TestBox('Large', 1301, 1301, 1301, 1, 1300, 1300, 1300, 1000);
@@ -90,31 +63,16 @@
         $list->insert($box3);
         $list->insert($box2);
         $list->insert($box1);
-<<<<<<< HEAD
-        $sorted = [];
-        while (!$list->isEmpty()) {
-            $sorted[] = $list->extract();
-        }
-        self::assertEquals([$box1, $box3, $box2], $sorted);
-=======
 
         $sorted = iterator_to_array($list, false);
         self::assertEquals([$box1, $box3, $box2], $sorted);
 
->>>>>>> 599fbf2b
         $list = new BoxList();
         $list->insert($box2);
         $list->insert($box1);
         $list->insert($box3);
-<<<<<<< HEAD
-        $sorted = [];
-        while (!$list->isEmpty()) {
-            $sorted[] = $list->extract();
-        }
-=======
 
         $sorted = iterator_to_array($list, false);
->>>>>>> 599fbf2b
         self::assertEquals([$box1, $box3, $box2], $sorted);
     }
 }