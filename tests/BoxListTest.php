--- conflicted
+++ resolved
@@ -10,11 +10,6 @@
 use DVDoug\BoxPacker\Test\TestBox;
 use PHPUnit\Framework\TestCase;
 
-<<<<<<< HEAD
-class BoxListTest extends TestCase
-{
-    public function testCompare()
-=======
 /**
  * @covers \DVDoug\BoxPacker\BoxList
  */
@@ -25,7 +20,6 @@
      * - Largest (by volume) first.
      */
     public function testSorting()
->>>>>>> 06e1a728
     {
         $box1 = new TestBox('Small', 21, 21, 3, 1, 20, 20, 2, 100);
         $box2 = new TestBox('Large', 201, 201, 21, 1, 200, 200, 20, 1000);
@@ -36,16 +30,6 @@
         $list->insert($box2);
         $list->insert($box3);
 
-<<<<<<< HEAD
-        $sorted = [];
-        while (!$list->isEmpty()) {
-            $sorted[] = $list->extract();
-        }
-        self::assertEquals([$box1, $box3, $box2], $sorted);
-    }
-
-    public function testIssue14A()
-=======
         $sorted = iterator_to_array($list, false);
         self::assertEquals([$box1, $box3, $box2], $sorted);
     }
@@ -54,7 +38,6 @@
      * Test that items with a volume greater than 2^31-1 (max signed integer) are sorted correctly.
      */
     public function testIssue30A()
->>>>>>> 06e1a728
     {
         $box1 = new TestBox('Small', 21, 21, 3, 1, 20, 20, 2, 100);
         $box2 = new TestBox('Large', 1301, 1301, 1301, 1, 1300, 1300, 1300, 1000);
@@ -63,16 +46,6 @@
         $list->insert($box1);
         $list->insert($box2);
         $list->insert($box3);
-<<<<<<< HEAD
-        $sorted = [];
-        while (!$list->isEmpty()) {
-            $sorted[] = $list->extract();
-        }
-        self::assertEquals([$box1, $box3, $box2], $sorted);
-    }
-
-    public function testIssue14B()
-=======
 
         $sorted = iterator_to_array($list, false);
         self::assertEquals([$box1, $box3, $box2], $sorted);
@@ -82,7 +55,6 @@
      * Test that items with a volume greater than 2^31-1 (max signed integer) are sorted correctly.
      */
     public function testIssue30B()
->>>>>>> 06e1a728
     {
         $box1 = new TestBox('Small', 21, 21, 3, 1, 20, 20, 2, 100);
         $box2 = new TestBox('Large', 1301, 1301, 1301, 1, 1300, 1300, 1300, 1000);
@@ -91,31 +63,16 @@
         $list->insert($box3);
         $list->insert($box2);
         $list->insert($box1);
-<<<<<<< HEAD
-        $sorted = [];
-        while (!$list->isEmpty()) {
-            $sorted[] = $list->extract();
-        }
-        self::assertEquals([$box1, $box3, $box2], $sorted);
-=======
 
         $sorted = iterator_to_array($list, false);
         self::assertEquals([$box1, $box3, $box2], $sorted);
 
->>>>>>> 06e1a728
         $list = new BoxList();
         $list->insert($box2);
         $list->insert($box1);
         $list->insert($box3);
-<<<<<<< HEAD
-        $sorted = [];
-        while (!$list->isEmpty()) {
-            $sorted[] = $list->extract();
-        }
-=======
 
         $sorted = iterator_to_array($list, false);
->>>>>>> 06e1a728
         self::assertEquals([$box1, $box3, $box2], $sorted);
     }
 }