--- conflicted
+++ resolved
@@ -35,12 +35,8 @@
       with:
         php-version: ${{ matrix.php-version }}
         coverage: "xdebug"
-<<<<<<< HEAD
         tools: cs2pr
-=======
-        tools: composer:v2, cs2pr
         ini-values: "error_reporting=E_ALL, display_errors=On"
->>>>>>> 75f710c6
       env:
         COMPOSER_TOKEN: ${{ secrets.GITHUB_TOKEN }}
 
@@ -141,12 +137,7 @@
       with:
         php-version: ${{ matrix.php-version }}
         coverage: "none"
-<<<<<<< HEAD
-        ini-values: opcache.enable=1, opcache.enable_cli=1, opcache.jit=tracing, opcache.jit_buffer_size=128M
-=======
-        tools: composer:v2
         ini-values: "opcache.enable=1, opcache.enable_cli=1, opcache.jit=1205, opcache.jit_buffer_size=128M, error_reporting=E_ALL, display_errors=On"
->>>>>>> 75f710c6
       env:
         COMPOSER_TOKEN: ${{ secrets.GITHUB_TOKEN }}
 
