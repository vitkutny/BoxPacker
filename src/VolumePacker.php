--- conflicted
+++ resolved
@@ -32,19 +32,9 @@
 
     protected bool $packAcrossWidthOnly = false;
 
-<<<<<<< HEAD
     private LayerPacker $layerPacker;
-=======
-    /**
-     * @var bool
-     */
-    protected $beStrictAboutItemOrdering = false;
-
-    /**
-     * @var LayerPacker
-     */
-    private $layerPacker;
->>>>>>> bdc501c7
+
+    protected bool $beStrictAboutItemOrdering = false;
 
     private bool $hasConstrainedItems = false;
 
