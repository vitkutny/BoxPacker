--- conflicted
+++ resolved
@@ -175,103 +175,6 @@
     }
 
     /**
-<<<<<<< HEAD
-     * Pack items into an individual vertical layer.
-     *
-     * @internal
-     */
-    protected function packLayer(ItemList &$items, array $layers, int $z, int $layerWidth, int $lengthLeft, int $depthLeft, int $guidelineLayerDepth): PackedLayer
-    {
-        $layers[] = $layer = new PackedLayer();
-        $prevItem = null;
-        $x = $y = $rowLength = 0;
-        $skippedItems = [];
-        $remainingWeightAllowed = $this->getRemainingWeightAllowed($layers);
-
-        while ($items->count() > 0) {
-            $itemToPack = $items->extract();
-
-            //skip items that are simply too heavy or too large
-            if (!$this->checkNonDimensionalConstraints($itemToPack, $layers, $remainingWeightAllowed)) {
-                continue;
-            }
-
-            $orientatedItem = $this->getOrientationForItem($itemToPack, $prevItem, $items, $layers, $layerWidth - $x, $lengthLeft, $depthLeft, $rowLength, $x, $y, $z);
-
-            if ($orientatedItem instanceof OrientatedItem) {
-                $packedItem = PackedItem::fromOrientatedItem($orientatedItem, $x, $y, $z);
-                $layer->insert($packedItem);
-                $remainingWeightAllowed -= $itemToPack->getWeight();
-
-                $rowLength = max($rowLength, $orientatedItem->getLength());
-
-                //Figure out if we can stack the next item vertically on top of this rather than side by side
-                //e.g. when we've packed a tall item, and have just put a shorter one next to it.
-                $stackableDepth = ($guidelineLayerDepth ?: $layer->getDepth()) - $orientatedItem->getDepth();
-                $stackedZ = $z + $orientatedItem->getDepth();
-                $stackSkippedItems = [];
-                while ($stackableDepth > 0 && $items->count() > 0) {
-                    $itemToTryStacking = $items->extract();
-                    $stackedItem = $this->getOrientationForItem($itemToTryStacking, $prevItem, $items, $layers, $orientatedItem->getWidth(), $orientatedItem->getLength(), $stackableDepth, $rowLength, $x, $y, $stackedZ);
-                    if ($stackedItem && $this->checkNonDimensionalConstraints($itemToTryStacking, $layers, $remainingWeightAllowed)) {
-                        $layer->insert(PackedItem::fromOrientatedItem($stackedItem, $x, $y, $stackedZ));
-                        $remainingWeightAllowed -= $itemToTryStacking->getWeight();
-                        $stackableDepth -= $stackedItem->getDepth();
-                        $stackedZ += $stackedItem->getDepth();
-                    } else {
-                        $stackSkippedItems[] = $itemToTryStacking;
-                        // abandon here if next item is the same, no point trying to keep going. Last time is not skipped, need that to trigger appropriate reset logic
-                        while ($items->count() > 0 && static::isSameDimensions($itemToTryStacking, $items->top())) {
-                            $stackSkippedItems[] = $items->extract();
-                        }
-                    }
-                }
-                if ($stackSkippedItems) {
-                    $items = ItemList::fromArray(array_merge($stackSkippedItems, iterator_to_array($items)), true);
-                }
-                $x += $orientatedItem->getWidth();
-
-                $prevItem = $packedItem;
-                if ($items->count() === 0) {
-                    $items = ItemList::fromArray(array_merge($skippedItems, iterator_to_array($items)), true);
-                    $skippedItems = [];
-                }
-            } elseif (count($layer->getItems()) === 0) { // zero items on layer
-                $this->logger->debug("doesn't fit on layer even when empty, skipping for good");
-                continue;
-            } elseif ($items->count() > 0) { // skip for now, move on to the next item
-                $this->logger->debug("doesn't fit, skipping for now");
-                $skippedItems[] = $itemToPack;
-                // abandon here if next item is the same, no point trying to keep going. Last time is not skipped, need that to trigger appropriate reset logic
-                while ($items->count() > 2 && static::isSameDimensions($itemToPack, $items->top())) {
-                    $skippedItems[] = $items->extract();
-                }
-            } elseif ($x > 0) {
-                $this->logger->debug('No more fit in width wise, resetting for new row');
-                $lengthLeft -= $rowLength;
-                $y += $rowLength;
-                $x = $rowLength = 0;
-                $skippedItems[] = $itemToPack;
-                $items = ItemList::fromArray(array_merge($skippedItems, iterator_to_array($items)), true);
-                $skippedItems = [];
-                $prevItem = null;
-                continue;
-            } else {
-                $this->logger->debug('no items fit, so starting next vertical layer');
-                $skippedItems[] = $itemToPack;
-
-                $items = ItemList::fromArray(array_merge($skippedItems, iterator_to_array($items)), true);
-
-                return $layer;
-            }
-        }
-
-        return $layer;
-    }
-
-    /**
-=======
->>>>>>> 2d80ec11
      * During packing, it is quite possible that layers have been created that aren't physically stable
      * i.e. they overhang the ones below.
      *
@@ -308,10 +211,6 @@
 
     /**
      * Generate a single list of items packed.
-<<<<<<< HEAD
-     *
-=======
->>>>>>> 2d80ec11
      * @param PackedLayer[] $layers
      */
     private function getPackedItemList(array $layers): PackedItemList
