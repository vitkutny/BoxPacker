<?php
/**
 * Box packing (3D bin packing, knapsack problem).
 *
 * @author Doug Wright
 */
declare(strict_types=1);

namespace DVDoug\BoxPacker;

use function array_filter;
use function count;
use Psr\Log\LoggerAwareInterface;
use Psr\Log\LoggerAwareTrait;
use Psr\Log\NullLogger;
use function usort;

/**
 * Figure out orientations for an item and a given set of dimensions.
 *
 * @author Doug Wright
 * @internal
 */
class OrientatedItemFactory implements LoggerAwareInterface
{
    use LoggerAwareTrait;

    /** @var Box */
    protected $box;

    /**
     * Whether the packer is in single-pass mode.
     *
     * @var bool
     */
    protected $singlePassMode = false;

    /**
<<<<<<< HEAD
     * @var array<string, array<OrientatedItem>>
=======
     * @var bool[]
>>>>>>> 688d3688
     */
    protected static $emptyBoxStableItemOrientationCache = [];

    public function __construct(Box $box)
    {
        $this->box = $box;
        $this->logger = new NullLogger();
    }

    public function setSinglePassMode(bool $singlePassMode): void
    {
        $this->singlePassMode = $singlePassMode;
    }

    /**
     * Get the best orientation for an item.
     */
    public function getBestOrientation(
        Item $item,
        ?OrientatedItem $prevItem,
        ItemList $nextItems,
        int $widthLeft,
        int $lengthLeft,
        int $depthLeft,
        int $rowLength,
        int $x,
        int $y,
        int $z,
        PackedItemList $prevPackedItemList,
        bool $considerStability
    ): ?OrientatedItem {
        $this->logger->debug(
            "evaluating item {$item->getDescription()} for fit",
            [
                'item' => $item,
                'space' => [
                    'widthLeft' => $widthLeft,
                    'lengthLeft' => $lengthLeft,
                    'depthLeft' => $depthLeft,
                ],
            ]
        );

        $possibleOrientations = $this->getPossibleOrientations($item, $prevItem, $widthLeft, $lengthLeft, $depthLeft, $x, $y, $z, $prevPackedItemList);
        $usableOrientations = $considerStability ? $this->getUsableOrientations($item, $possibleOrientations) : $possibleOrientations;

        if (empty($usableOrientations)) {
            return null;
        }

        $sorter = new OrientatedItemSorter($this, $this->singlePassMode, $widthLeft, $lengthLeft, $depthLeft, $nextItems, $rowLength, $x, $y, $z, $prevPackedItemList, $this->logger);
        usort($usableOrientations, $sorter);

        $this->logger->debug('Selected best fit orientation', ['orientation' => $usableOrientations[0]]);

        return $usableOrientations[0];
    }

    /**
     * Find all possible orientations for an item.
     *
     * @return OrientatedItem[]
     */
    public function getPossibleOrientations(
        Item $item,
        ?OrientatedItem $prevItem,
        int $widthLeft,
        int $lengthLeft,
        int $depthLeft,
        int $x,
        int $y,
        int $z,
        PackedItemList $prevPackedItemList
    ): array {
        $permutations = $this->generatePermutations($item, $prevItem);

        //remove any that simply don't fit
        $orientations = [];
        foreach ($permutations as $dimensions) {
            if ($dimensions[0] <= $widthLeft && $dimensions[1] <= $lengthLeft && $dimensions[2] <= $depthLeft) {
                $orientations[] = new OrientatedItem($item, $dimensions[0], $dimensions[1], $dimensions[2]);
            }
        }

        if ($item instanceof ConstrainedPlacementItem && !$this->box instanceof WorkingVolume) {
            $orientations = array_filter($orientations, function (OrientatedItem $i) use ($x, $y, $z, $prevPackedItemList) {
                /** @var ConstrainedPlacementItem */
                $constrainedItem = $i->getItem();

                return $constrainedItem->canBePacked(new PackedBox($this->box, $prevPackedItemList), $x, $y, $z, $i->getWidth(), $i->getLength(), $i->getDepth());
            });
        }

        return $orientations;
    }

    /**
<<<<<<< HEAD
     * @return OrientatedItem[]
     */
    public function getPossibleOrientationsInEmptyBox(Item $item): array
    {
        $cacheKey = $item->getWidth() .
            '|' .
            $item->getLength() .
            '|' .
            $item->getDepth() .
            '|' .
            $item->getAllowedRotations() .
            '|' .
            $this->box->getInnerWidth() .
            '|' .
            $this->box->getInnerLength() .
            '|' .
            $this->box->getInnerDepth();

        if (isset(static::$emptyBoxCache[$cacheKey])) {
            $orientations = static::$emptyBoxCache[$cacheKey];
        } else {
            $orientations = $this->getPossibleOrientations(
                $item,
                null,
                $this->box->getInnerWidth(),
                $this->box->getInnerLength(),
                $this->box->getInnerDepth(),
                0,
                0,
                0,
                new PackedItemList()
            );
            static::$emptyBoxCache[$cacheKey] = $orientations;
        }

        return $orientations;
    }

    /**
=======
>>>>>>> 688d3688
     * @param  OrientatedItem[] $possibleOrientations
     * @return OrientatedItem[]
     */
    protected function getUsableOrientations(
        Item $item,
        array $possibleOrientations
    ): array {
        $stableOrientations = $unstableOrientations = [];

        // Divide possible orientations into stable (low centre of gravity) and unstable (high centre of gravity)
        foreach ($possibleOrientations as $orientation) {
            if ($orientation->isStable() || $this->box->getInnerDepth() === $orientation->getDepth()) {
                $stableOrientations[] = $orientation;
            } else {
                $unstableOrientations[] = $orientation;
            }
        }

        /*
         * We prefer to use stable orientations only, but allow unstable ones if
         * the item doesn't fit in the box any other way
         */
        if (count($stableOrientations) > 0) {
            return $stableOrientations;
        }

        if ((count($unstableOrientations) > 0) && !$this->hasStableOrientationsInEmptyBox($item)) {
            return $unstableOrientations;
        }

        return [];
    }

    /**
     * Return the orientations for this item if it were to be placed into the box with nothing else.
     * @return OrientatedItem[]
     */
    protected function hasStableOrientationsInEmptyBox(Item $item): bool
    {
        $cacheKey = $item->getWidth() .
            '|' .
            $item->getLength() .
            '|' .
            $item->getDepth() .
            '|' .
            ($item->getKeepFlat() ? '2D' : '3D') .
            '|' .
            $this->box->getInnerWidth() .
            '|' .
            $this->box->getInnerLength() .
            '|' .
            $this->box->getInnerDepth();

        if (isset(static::$emptyBoxStableItemOrientationCache[$cacheKey])) {
            return static::$emptyBoxStableItemOrientationCache[$cacheKey];
        }

        $orientations = $this->getPossibleOrientations(
            $item,
            null,
            $this->box->getInnerWidth(),
            $this->box->getInnerLength(),
            $this->box->getInnerDepth(),
            0,
            0,
            0,
            new PackedItemList()
        );

        $stableOrientations = array_filter(
            $orientations,
            static function (OrientatedItem $orientation) {
                return $orientation->isStable();
            }
        );
        static::$emptyBoxStableItemOrientationCache[$cacheKey] = count($stableOrientations) > 0;

        return static::$emptyBoxStableItemOrientationCache[$cacheKey];
    }

    /**
     * @return array<array<int>>
     */
    private function generatePermutations(Item $item, ?OrientatedItem $prevItem): array
    {
        //Special case items that are the same as what we just packed - keep orientation
        if ($prevItem && $prevItem->isSameDimensions($item)) {
            return [[$prevItem->getWidth(), $prevItem->getLength(), $prevItem->getDepth()]];
        }

        $permutations = [];
        $w = $item->getWidth();
        $l = $item->getLength();
        $d = $item->getDepth();

        $permutations[$w . $l . $d] = [$w, $l, $d];

        if ($item->getAllowedRotations() > 1) { //simple 2D rotation
            $permutations[$l . $w . $d] = [$l, $w, $d];
        }

        if ($item->getAllowedRotations() === Item::ROTATION_BEST_FIT) { //add 3D rotation if we're allowed
            $permutations[$w . $d . $l] = [$w, $d, $l];
            $permutations[$l . $d . $w] = [$l, $d, $w];
            $permutations[$d . $w . $l] = [$d, $w, $l];
            $permutations[$d . $l . $w] = [$d, $l, $w];
        }

        return $permutations;
    }
}<|MERGE_RESOLUTION|>--- conflicted
+++ resolved
@@ -36,11 +36,7 @@
     protected $singlePassMode = false;
 
     /**
-<<<<<<< HEAD
-     * @var array<string, array<OrientatedItem>>
-=======
      * @var bool[]
->>>>>>> 688d3688
      */
     protected static $emptyBoxStableItemOrientationCache = [];
 
@@ -138,48 +134,6 @@
     }
 
     /**
-<<<<<<< HEAD
-     * @return OrientatedItem[]
-     */
-    public function getPossibleOrientationsInEmptyBox(Item $item): array
-    {
-        $cacheKey = $item->getWidth() .
-            '|' .
-            $item->getLength() .
-            '|' .
-            $item->getDepth() .
-            '|' .
-            $item->getAllowedRotations() .
-            '|' .
-            $this->box->getInnerWidth() .
-            '|' .
-            $this->box->getInnerLength() .
-            '|' .
-            $this->box->getInnerDepth();
-
-        if (isset(static::$emptyBoxCache[$cacheKey])) {
-            $orientations = static::$emptyBoxCache[$cacheKey];
-        } else {
-            $orientations = $this->getPossibleOrientations(
-                $item,
-                null,
-                $this->box->getInnerWidth(),
-                $this->box->getInnerLength(),
-                $this->box->getInnerDepth(),
-                0,
-                0,
-                0,
-                new PackedItemList()
-            );
-            static::$emptyBoxCache[$cacheKey] = $orientations;
-        }
-
-        return $orientations;
-    }
-
-    /**
-=======
->>>>>>> 688d3688
      * @param  OrientatedItem[] $possibleOrientations
      * @return OrientatedItem[]
      */
@@ -225,7 +179,7 @@
             '|' .
             $item->getDepth() .
             '|' .
-            ($item->getKeepFlat() ? '2D' : '3D') .
+            $item->getAllowedRotations() .
             '|' .
             $this->box->getInnerWidth() .
             '|' .
