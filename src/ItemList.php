--- conflicted
+++ resolved
@@ -212,7 +212,6 @@
 
         return $this->hasConstrainedItems;
     }
-<<<<<<< HEAD
 
     /**
      * Does this list contain items which cannot be rotated.
@@ -231,20 +230,4 @@
 
         return $this->hasNoRotationItems;
     }
-
-    private static function compare(Item $itemA, Item $itemB): int
-    {
-        $volumeDecider = $itemA->getWidth() * $itemA->getLength() * $itemA->getDepth() <=> $itemB->getWidth() * $itemB->getLength() * $itemB->getDepth();
-        if ($volumeDecider !== 0) {
-            return $volumeDecider;
-        }
-        $weightDecider = $itemA->getWeight() - $itemB->getWeight();
-        if ($weightDecider !== 0) {
-            return $weightDecider;
-        }
-
-        return $itemB->getDescription() <=> $itemA->getDescription();
-    }
-=======
->>>>>>> 4804f9da
 }