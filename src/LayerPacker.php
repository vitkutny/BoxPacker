<?php
/**
 * Box packing (3D bin packing, knapsack problem).
 *
 * @author Doug Wright
 */
declare(strict_types=1);

namespace DVDoug\BoxPacker;

use function array_merge;
use function iterator_to_array;
use function max;
use Psr\Log\LoggerAwareInterface;
use Psr\Log\LoggerInterface;
use Psr\Log\NullLogger;
use function sort;

/**
 * Layer packer.
 *
 * @internal
 * @author Doug Wright
 */
class LayerPacker implements LoggerAwareInterface
{
    /**
     * The logger instance.
     *
     * @var LoggerInterface
     */
    private $logger;

    /**
     * Box to pack items into.
     *
     * @var Box
     */
    private $box;

    /**
     * Whether the packer is in single-pass mode.
     *
     * @var bool
     */
    private $singlePassMode = false;

    /**
     * @var OrientatedItemFactory
     */
    private $orientatedItemFactory;

    /**
     * Constructor.
     */
    public function __construct(Box $box)
    {
        $this->box = $box;
        $this->logger = new NullLogger();

        $this->orientatedItemFactory = new OrientatedItemFactory($this->box);
        $this->orientatedItemFactory->setLogger($this->logger);
    }

    /**
     * Sets a logger.
     */
    public function setLogger(LoggerInterface $logger): void
    {
        $this->logger = $logger;
        $this->orientatedItemFactory->setLogger($logger);
    }

    public function setSinglePassMode(bool $singlePassMode): void
    {
        $this->singlePassMode = $singlePassMode;
        $this->orientatedItemFactory->setSinglePassMode($singlePassMode);
    }

    /**
     * Pack items into an individual vertical layer.
     */
    public function packLayer(ItemList &$items, PackedItemList $packedItemList, int $startX, int $startY, int $startZ, int $widthForLayer, int $lengthForLayer, int $depthForLayer, int $guidelineLayerDepth, bool $considerStability): PackedLayer
    {
        $layer = new PackedLayer();
        $x = $startX;
        $y = $startY;
        $z = $startZ;
        $rowLength = 0;
        $prevItem = null;
        $skippedItems = [];
        $remainingWeightAllowed = $this->box->getMaxWeight() - $this->box->getEmptyWeight() - $packedItemList->getWeight();

        while ($items->count() > 0) {
            $itemToPack = $items->extract();

            //skip items that will never fit e.g. too heavy
            if ($itemToPack->getWeight() > $remainingWeightAllowed) {
                continue;
            }

            $orientatedItem = $this->orientatedItemFactory->getBestOrientation($itemToPack, $prevItem, $items, $widthForLayer - $x, $lengthForLayer - $y, $depthForLayer, $rowLength, $x, $y, $z, $packedItemList, $considerStability);

            if ($orientatedItem instanceof OrientatedItem) {
                $packedItem = PackedItem::fromOrientatedItem($orientatedItem, $x, $y, $z);
                $layer->insert($packedItem);
                $packedItemList->insert($packedItem);

                $rowLength = max($rowLength, $packedItem->getLength());
                $prevItem = $orientatedItem;

                //Figure out if we can stack items on top of this rather than side by side
                //e.g. when we've packed a tall item, and have just put a shorter one next to it.
                $stackableDepth = ($guidelineLayerDepth ?: $layer->getDepth()) - $packedItem->getDepth();
                if ($stackableDepth > 0) {
                    $stackedLayer = $this->packLayer($items, $packedItemList, $x, $y, $z + $packedItem->getDepth(), $x + $packedItem->getWidth(), $y + $packedItem->getLength(), $stackableDepth, $stackableDepth, $considerStability);
                    $layer->merge($stackedLayer);
                }

                //Having now placed an item, there is space *within the same row* along the length. Pack into that.
                if ($rowLength - $orientatedItem->getLength() > 0) {
                    $layer->merge($this->packLayer($items, $packedItemList, $x, $y + $orientatedItem->getLength(), $z, $widthForLayer, $rowLength, $depthForLayer, $layer->getDepth(), $considerStability));
                }

                $x += $packedItem->getWidth();
                $remainingWeightAllowed = $this->box->getMaxWeight() - $this->box->getEmptyWeight() - $packedItemList->getWeight(); // remember may have packed additional items

                if ($items->count() === 0 && $skippedItems) {
                    $items = ItemList::fromArray(array_merge($skippedItems, iterator_to_array($items)), true);
                    $skippedItems = [];
                }
                continue;
            }

            if ($items->count() > 0) { // skip for now, move on to the next item
                $this->logger->debug("doesn't fit, skipping for now");
                $skippedItems[] = $itemToPack;
                // abandon here if next item is the same, no point trying to keep going. Last time is not skipped, need that to trigger appropriate reset logic
                while ($items->count() > 1 && static::isSameDimensions($itemToPack, $items->top())) {
                    $skippedItems[] = $items->extract();
                }
                continue;
            }

            if ($x > $startX) {
                $this->logger->debug('No more fit in width wise, resetting for new row');
                $y += $rowLength;
                $x = $startX;
                $rowLength = 0;
                $skippedItems[] = $itemToPack;
                $items = ItemList::fromArray($skippedItems, true);
                $skippedItems = [];
                $prevItem = null;
                continue;
            }

            $this->logger->debug('no items fit, so starting next vertical layer');
            $skippedItems[] = $itemToPack;

            $items = ItemList::fromArray(array_merge($skippedItems, iterator_to_array($items)), true);

            return $layer;
        }

        return $layer;
    }

<<<<<<< HEAD
    private function packVerticallyInsideItemFootprint(PackedLayer $layer, PackedItem $packedItem, PackedItemList $packedItemList, ItemList &$items, int &$remainingWeightAllowed, int $guidelineLayerDepth, int $rowLength, int $x, int $y, int $z, bool $considerStability): void
    {
        $stackableDepth = ($guidelineLayerDepth ?: $layer->getDepth()) - $packedItem->getDepth();
        $stackedZ = $z + $packedItem->getDepth();
        $stackSkippedItems = [];
        $stackedItem = $packedItem->toOrientatedItem();
        while ($stackableDepth > 0 && $items->count() > 0) {
            $itemToTryStacking = $items->extract();

            //skip items that will never fit
            if ($itemToTryStacking->getWeight() > $remainingWeightAllowed) {
                continue;
            }

            $stackedItem = $this->orientatedItemFactory->getBestOrientation($itemToTryStacking, $stackedItem, $items, $packedItem->getWidth(), $packedItem->getLength(), $stackableDepth, $rowLength, $x, $y, $stackedZ, $packedItemList, $considerStability);
            if ($stackedItem) {
                $packedStackedItem = PackedItem::fromOrientatedItem($stackedItem, $x, $y, $stackedZ);
                $layer->insert($packedStackedItem);
                $remainingWeightAllowed -= $itemToTryStacking->getWeight();
                $packedItemList->insert($packedStackedItem);
                $stackableDepth -= $stackedItem->getDepth();
                $stackedZ += $stackedItem->getDepth();
                continue;
            }

            $stackSkippedItems[] = $itemToTryStacking;
            // abandon here if next item is the same, no point trying to keep going
            while ($items->count() > 0 && static::isSameDimensions($itemToTryStacking, $items->top())) {
                $stackSkippedItems[] = $items->extract();
            }
        }
        if ($stackSkippedItems) {
            $items = ItemList::fromArray(array_merge($stackSkippedItems, iterator_to_array($items)), true);
        }
    }

=======
    /**
     * As well as purely dimensional constraints, there are other constraints that need to be met
     * e.g. weight limits or item-specific restrictions (e.g. max <x> batteries per box).
     */
>>>>>>> 9015bfb6
    private function checkNonDimensionalConstraints(Item $itemToPack, int $remainingWeightAllowed, PackedItemList $packedItemList): bool
    {
        $customConstraintsOK = true;
        if ($itemToPack instanceof ConstrainedItem && !$this->box instanceof WorkingVolume) {
            $customConstraintsOK = $itemToPack->canBePackedInBox($packedItemList, $this->box);
        }

        return $customConstraintsOK && $itemToPack->getWeight() <= $remainingWeightAllowed;
    }

    /**
     * Compare two items to see if they have same dimensions.
     */
    private static function isSameDimensions(Item $itemA, Item $itemB): bool
    {
        if ($itemA === $itemB) {
            return true;
        }
        $itemADimensions = [$itemA->getWidth(), $itemA->getLength(), $itemA->getDepth()];
        $itemBDimensions = [$itemB->getWidth(), $itemB->getLength(), $itemB->getDepth()];
        sort($itemADimensions);
        sort($itemBDimensions);

        return $itemADimensions === $itemBDimensions;
    }
}<|MERGE_RESOLUTION|>--- conflicted
+++ resolved
@@ -165,59 +165,6 @@
         return $layer;
     }
 
-<<<<<<< HEAD
-    private function packVerticallyInsideItemFootprint(PackedLayer $layer, PackedItem $packedItem, PackedItemList $packedItemList, ItemList &$items, int &$remainingWeightAllowed, int $guidelineLayerDepth, int $rowLength, int $x, int $y, int $z, bool $considerStability): void
-    {
-        $stackableDepth = ($guidelineLayerDepth ?: $layer->getDepth()) - $packedItem->getDepth();
-        $stackedZ = $z + $packedItem->getDepth();
-        $stackSkippedItems = [];
-        $stackedItem = $packedItem->toOrientatedItem();
-        while ($stackableDepth > 0 && $items->count() > 0) {
-            $itemToTryStacking = $items->extract();
-
-            //skip items that will never fit
-            if ($itemToTryStacking->getWeight() > $remainingWeightAllowed) {
-                continue;
-            }
-
-            $stackedItem = $this->orientatedItemFactory->getBestOrientation($itemToTryStacking, $stackedItem, $items, $packedItem->getWidth(), $packedItem->getLength(), $stackableDepth, $rowLength, $x, $y, $stackedZ, $packedItemList, $considerStability);
-            if ($stackedItem) {
-                $packedStackedItem = PackedItem::fromOrientatedItem($stackedItem, $x, $y, $stackedZ);
-                $layer->insert($packedStackedItem);
-                $remainingWeightAllowed -= $itemToTryStacking->getWeight();
-                $packedItemList->insert($packedStackedItem);
-                $stackableDepth -= $stackedItem->getDepth();
-                $stackedZ += $stackedItem->getDepth();
-                continue;
-            }
-
-            $stackSkippedItems[] = $itemToTryStacking;
-            // abandon here if next item is the same, no point trying to keep going
-            while ($items->count() > 0 && static::isSameDimensions($itemToTryStacking, $items->top())) {
-                $stackSkippedItems[] = $items->extract();
-            }
-        }
-        if ($stackSkippedItems) {
-            $items = ItemList::fromArray(array_merge($stackSkippedItems, iterator_to_array($items)), true);
-        }
-    }
-
-=======
-    /**
-     * As well as purely dimensional constraints, there are other constraints that need to be met
-     * e.g. weight limits or item-specific restrictions (e.g. max <x> batteries per box).
-     */
->>>>>>> 9015bfb6
-    private function checkNonDimensionalConstraints(Item $itemToPack, int $remainingWeightAllowed, PackedItemList $packedItemList): bool
-    {
-        $customConstraintsOK = true;
-        if ($itemToPack instanceof ConstrainedItem && !$this->box instanceof WorkingVolume) {
-            $customConstraintsOK = $itemToPack->canBePackedInBox($packedItemList, $this->box);
-        }
-
-        return $customConstraintsOK && $itemToPack->getWeight() <= $remainingWeightAllowed;
-    }
-
     /**
      * Compare two items to see if they have same dimensions.
      */
