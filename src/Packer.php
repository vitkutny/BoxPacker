--- conflicted
+++ resolved
@@ -40,30 +40,14 @@
 
     protected bool $throwOnUnpackableItem = true;
 
-<<<<<<< HEAD
-=======
-    /**
-     * @var PackedBoxSorter
-     */
-    protected $packedBoxSorter;
-
-    /**
-     * @var bool
-     */
-    private $beStrictAboutItemOrdering = false;
-
->>>>>>> bdc501c7
+    private bool $beStrictAboutItemOrdering = false;
+
     public function __construct()
     {
         $this->items = new ItemList();
         $this->boxes = new BoxList();
-<<<<<<< HEAD
         $this->packedBoxSorter = new DefaultPackedBoxSorter();
         $this->boxQuantitiesAvailable = new WeakMap();
-=======
-        $this->boxesQtyAvailable = new SplObjectStorage();
-        $this->packedBoxSorter = new DefaultPackedBoxSorter();
->>>>>>> bdc501c7
 
         $this->logger = new NullLogger();
     }
@@ -148,15 +132,14 @@
         $this->packedBoxSorter = $packedBoxSorter;
     }
 
-<<<<<<< HEAD
     public function throwOnUnpackableItem(bool $throwOnUnpackableItem): void
     {
         $this->throwOnUnpackableItem = $throwOnUnpackableItem;
-=======
+    }
+
     public function beStrictAboutItemOrdering(bool $beStrict): void
     {
         $this->beStrictAboutItemOrdering = $beStrict;
->>>>>>> bdc501c7
     }
 
     /**
@@ -177,13 +160,8 @@
         $packedBoxes = $this->doBasicPacking();
 
         //If we have multiple boxes, try and optimise/even-out weight distribution
-<<<<<<< HEAD
-        if ($packedBoxes->count() > 1 && $packedBoxes->count() <= $this->maxBoxesToBalanceWeight) {
+        if (!$this->beStrictAboutItemOrdering && $packedBoxes->count() > 1 && $packedBoxes->count() <= $this->maxBoxesToBalanceWeight) {
             $redistributor = new WeightRedistributor($this->boxes, $this->packedBoxSorter, $this->boxQuantitiesAvailable);
-=======
-        if (!$this->beStrictAboutItemOrdering && $packedBoxes->count() > 1 && $packedBoxes->count() <= $this->maxBoxesToBalanceWeight) {
-            $redistributor = new WeightRedistributor($this->boxes, $this->packedBoxSorter, $this->boxesQtyAvailable);
->>>>>>> bdc501c7
             $redistributor->setLogger($this->logger);
             $packedBoxes = $redistributor->redistributeWeight($packedBoxes);
         }
@@ -208,11 +186,7 @@
             foreach ($this->getBoxList($enforceSingleBox) as $box) {
                 $volumePacker = new VolumePacker($box, $this->items);
                 $volumePacker->setLogger($this->logger);
-<<<<<<< HEAD
-=======
-                $volumePacker->setSinglePassMode($singlePassMode);
                 $volumePacker->beStrictAboutItemOrdering($this->beStrictAboutItemOrdering);
->>>>>>> bdc501c7
                 $packedBox = $volumePacker->pack();
                 if ($packedBox->getItems()->count()) {
                     $packedBoxesIteration[] = $packedBox;
@@ -343,12 +317,6 @@
 
         $this->logger->log(LogLevel::INFO, 'Box search pattern complete', ['preferredBoxCount' => count($preferredBoxes), 'otherBoxCount' => count($otherBoxes)]);
 
-<<<<<<< HEAD
         return array_merge($preferredBoxes, $otherBoxes);
-=======
-        usort($packedBoxes, [$this->packedBoxSorter, 'compare']);
-
-        return $packedBoxes[0];
->>>>>>> bdc501c7
     }
 }