--- conflicted
+++ resolved
@@ -46,11 +46,7 @@
 
 # General information about the project.
 project = u'BoxPacker'
-<<<<<<< HEAD
-copyright = u'2012-2022, Doug Wright'
-=======
 copyright = u'2012-2023, Doug Wright'
->>>>>>> 0f93e476
 author = u'Doug Wright'
 
 # The version info for the project you're documenting, acts as replacement for
