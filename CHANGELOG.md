# Changelog

## [4.x - Unreleased] - 2021-xx-xx
### Added
 - Added new constants `Item::ROTATION_NEVER`, `Item::ROTATION_KEEP_FLAT` and `Item::ROTATION_BEST_FIT`
 - Added new `getAllowedRotations()` method to the `Item` interface to replace `getKeepFlat()`. This should return
   one of the new `Item::ROTATION_*` constants
### Changed
 - Minimum PHP version is now 7.3
 - Exceptions are now in the `DVDoug\BoxPacker\Exception` namespace (previously `DVDoug\BoxPacker`)
 - The signature of the `canBePacked` method on the `ConstrainedPlacementItem` interface has been changed to replace the
   first two arguments(`Box $box`, `PackedItemList $alreadyPackedItems`) with `PackedBox $packedBox`. This allows
   callbacks to make use of the helper methods provided on `PackedBox`. Access to the box and items can be done via
   `->getBox()` and `->getItems()`
### Removed
 - Removed deprecated `ConstrainedItem`. You should use `ConstrainedPlacementItem` as a replacement
 - Removed `getKeepFlat()` from the `Item` interface

## [3.x - Unreleased] - 2021-xx-xx

## [3.9.1] - 2021-05-05
### Fixed
- Fixed issue where available width for an item could be miscalculated at the far end of a box
### Changed
- Improved efficiency in packing

## [3.9.0] - 2021-03-14
### Added
- Added ``packAcrossWidthOnly()`` to ``VolumePacker`` for scenarios where the container will be side-loaded rather
  than top-loaded (e.g. truck loading)
- Added ``getWeight()`` helper method to ``PackedItemList``
- Experimental visualisation tool has been added to the repo. All aspects of the tool are subject to change.
### Changed
- Improved efficiency in packing

## [3.8.0] - 2021-01-26
### Added
- Added `fromArray` helper method to `BoxList` to make bulk add easier [bram123]

## [3.7.0] - 2021-01-01
### Added
- Added `getVolume()` helper method to `PackedItemList`

## [3.6.2] - 2020-09-28
### Added
 - Support for PHP 8.0

## [3.6.1] - 2020-06-11
### Fixed
 - Fixed situation where internal `WorkingVolume` could be passed into a constraint callback, rather than the calling application's own `Box`
 - Fixed issue where the list of previously packed items passed into a constraint callback was not correct

## [3.6.0] - 2020-04-26
### Changed
 - Improved efficiency in packing and weight distribution
 - Major internal refactoring. The public-facing API did not change in any incompatible ways, but if you extended any of the `@internal` classes or made use of `@internal` methods you may be affected.
 - Bail out earlier in the packing process where an item doesn't fit [colinmollenhour]
### Fixed
 - Fixed potential issue where internal sort consistency wasn't always correct
 - Fixed potential issue where custom constraints might not be fully respected
 - Avoid divide by zero error when a box is specified to have a depth of 0mm (e.g. 2D packing)
 - Better docblocks [colinmollenhour]

## [3.5.2] - 2020-02-02
### Changed
 - Further optimisation when packing a large number of items

## [3.5.1] - 2020-01-30
### Changed
 - Optimisation when packing a large number of identical items

## [3.5.0] - 2020-01-26
### Added
 - Added a new interface `LimitedSupplyBox extends Box` for situations where there are restrictions on the number of a box type available for packing `Item`s into. The interface contains 1 additional method `getQuantityAvailable()`.
 - Added new exception `NoBoxesAvailableException` which is thrown when an item cannot be packed due to suitable boxes not being available (e.g. when the new functionality is used and the quantity available is insufficient). The existing `ItemTooLargeException` which is thrown when an item is too large to fit into any of the supplied box types at all (regardless of quantity) still exists, and now extends from `NoBoxesAvailableException` as a special case
### Changed
 - Improved efficiency in packing and weight distribution
 - The `ItemList` passed to `VolumePacker`'s constructor is now cloned before usage, leaving the passed-in object unaffected. Previously this was used as a working dataset. The new behaviour aligns with the existing behaviour of `Packer` 
### Fixed
 - Fixed issue where internal sort consistency wasn't always correct
 - Some debug-level logging wasn't logging correctly

## [3.4.1] - 2019-12-21
### Changed
 - Speed improvements

## [3.4.0] - 2019-09-09
### Added
 - Added ability to specify that items are pre-sorted when creating an `ItemList` from an array
### Changed
 - Significant speed improvements when dealing with a large number of items

## [3.3.0] - 2019-07-14
### Added
 - Added `ConstrainedPlacementItem` as a more powerful version of `ConstrainedItem`
### Changed
 - Improved box selection for certain cases
 - Speed improvements
 - Increased detail in debug-level logging
### Deprecated
 - `ConstrainedItem` is now deprecated. Use `ConstrainedPlacementItem` instead

## [3.2.2] - 2018-11-20
### Fixed
 - Fixed divide by zero warning when attempting to pack an item with 0 depth

## [3.2.1] - 2018-11-13
### Fixed
 - Fixed issue where internal sort consistency wasn't always correct

## [3.2.0] - 2018-11-12
### Added
 - Added `getVolume()` helper method to `PackedItem` [Cosmologist]
### Changed
 - Improved item orientation selection for better packing
 - Minor refactorings for code clarity

## [3.1.3] - 2018-06-15
### Changed
 - Worked around an PHP recursion issue when comparing 2 `Item`s.

## [3.1.2] - 2018-06-13
### Changed
 - Fixed typos in documentation code samples

## [3.1.1] - 2018-06-03
### Changed
 - Tweaked composer configuration to make it easier to run the samples in the documentation
 - Minor speed improvements

## [3.1.0] - 2018-02-19
### Added
 - Optional 'Infallible' mode of packing to not throw an exception on error (e.g. item too large) but to continue packing the other items
### Changed
 - Improved stability algorithm
 - Improved box selection for certain cases
 - Some internal refactoring

## [3.0.1] - 2018-01-01
### Added
 - Declare ``PackedBoxList`` as implementing `Countable`
### Changed
 - Improved item orientation selection for better packing

## [3.0.0] - 2017-10-23
### Added
 - Introduced `PackedItem`s which are a wrapper around `Item`s with positional and dimensional information (x, y, z co-ordinates of corner closest to origin, width/length/depth as packed)
 - Added method to set threshold at which weight redistribution is disabled  
### Changed
 - `PackedBox` now contains a `PackedItemList` of `PackedItem`s (rather than an `ItemList` of `Item`s)
 - `ConstrainedItem->canBePackedInBox` now takes a `PackedItemList` of `PackedItem`s (rather than an `ItemList` of `Item`s)
 - `BoxList`, `ItemList`, `PackedBoxList` have been altered to implement the `Traversable` interface rather than extend `SplHeap` directly so that any future changes to the internals will not need an API change  
 - Minimum PHP version is now 7.1
### Removed
 - HHVM support now that project has a stated goal of no longer targeting PHP7 compatibility

## [2.7.2] - 2020-09-28
### Added
 - Support for PHP 8.0

### Removed
 - Making the test suite compatible with PHP 8.0 has necessitated the removal of support for PHP 5.4 - 7.0 (see note below)

v2 of BoxPacker is in maintenance mode only, all users are encouraged to update to v3. This release has been made primarily to certify PHP 8 compatibility, unless an egregious bug is discovered (e.g. a physically impossible packing) this will probably be the last v2 release that includes any changes to core packing logic. (Any) further releases are intended to be limited to compatibility with future PHP versions.

## [2.7.1] - 2020-06-11
### Fixed
 - Fixed situation where internal `WorkingVolume` could be passed into a constraint callback, rather than the calling application's own `Box`
 - Fixed issue where the list of previously packed items passed into a constraint callback was not correct

## [2.7.0] - 2020-04-26
### Changed
 - Improved efficiency in packing and weight distribution
 - Major internal refactoring. The public-facing API did not change in any incompatible ways, but if you extended any of the `@internal` classes or made use of `@internal` methods you may be affected.
 - Bail out earlier in the packing process where an item doesn't fit [colinmollenhour]
### Fixed
 - Fixed potential issue where custom constraints might not be fully respected
 - Avoid divide by zero error when a box is specified to have a depth of 0mm (e.g. 2D packing)

## [2.6.5] - 2020-02-02
### Changed
 - Further optimisation when packing a large number of items

## [2.6.4] - 2020-01-30
### Changed
 - Optimisation when packing a large number of identical items

## [2.6.3] - 2020-01-26
### Changed
 - Improved efficiency in packing and weight distribution
 - The `ItemList` passed to `VolumePacker`'s constructor is now cloned before usage, leaving the passed-in object unaffected. Previously this was used as a working dataset. The new behaviour aligns with the existing behaviour of `Packer` 
### Fixed
 - Fixed issue where internal sort consistency wasn't always correct
 - Some debug-level logging wasn't logging correctly

## [2.6.2] - 2019-12-21
### Changed
 - Speed enhancements

## [2.6.1] - 2019-09-15
### Changed
 - Speed enhancements

## [2.6.0] - 2019-07-14
### Added
 - Added `ConstrainedPlacementItem` as a more powerful version of `ConstrainedItem`
### Changed
 - Improved box selection for certain cases
 - Speed improvements
 - Increased detail in debug-level logging
### Deprecated
 - `ConstrainedItem` is now deprecated. Use `ConstrainedPlacementItem` instead

## [2.5.0] - 2018-11-20
### Added
 - Backported positional data support from v3 via new `getPackedItems()` method on `PackedBox`
### Fixed
 - Fixed divide by zero warning when attempting to pack an item with 0 depth

## [2.4.8] - 2018-11-13
### Fixed
 - Fixed issue where internal sort consistency wasn't always correct

## [2.4.7] - 2018-11-12
### Changed
 - Improved item orientation selection for better packing
 - Minor refactorings for code clarity

## [2.4.6] - 2018-06-15
### Changed
 - Worked around an PHP recursion issue when comparing 2 `Item`s.

## [2.4.5] - 2018-06-03
### Changed
 - Tweaked composer configuration to make it easier to run the samples in the documentation

## [2.4.4] - 2018-02-25
### Changed
 - Improved stability algorithm
 - Improved box selection for certain cases
 - Some internal refactoring

## [2.4.3] - 2018-01-01
### Changed
 - Improved item orientation selection for better packing

## [2.4.2] - 2017-10-23
### Changed
 - Previously 2 distinct item types could be mixed when sorting items for packing if they had identical physical dimensions. Now if all dimensions are identical, items are sorted by description so that they are kept together
 
## [2.4.1] - 2017-09-04
### Fixed
 - Used/remaining space calculations were sometimes offset by 90 degrees leading to confusing numbers

## [2.4.0] - 2017-08-14
### Changed
 - Significant reworking of core packing logic to clarify concepts used
### Fixed
 - Fixed issue where `getUsed[Width|Length|Depth]()` could sometimes return an incorrect value

## [2.3.2] - 2017-08-06
### Changed
 - In some cases, complex user-added constraints via `BoxPacker\ConstrainedItem` were not being obeyed
 - Test classes refactored to be autoloadable
 - Some internal refactoring

## [2.3.1] - 2017-04-15
### Changed
 - `PackedBox->getUsedDepth()` could incorrectly return a value of 0 in some situations

## [2.3.0] - 2017-04-09
### Added
 - Add callback system for more complex constraints e.g. max number of hazardous items in a box. To take advantage of the additional flexibility, implement BoxPacker\ConstrainedItem rather than BoxPacker\Item
### Changed
 - Some internal refactoring

## [2.2.1] - 2017-03-12
### Added
 - Added `getItem()` to `ItemTooLargeException` to make it programmatically possible determine what the affected item is

## [2.2.0] - 2017-03-06
### Added
 - The previous limitation that all items were always packed flat has been removed
 - A specific `ItemTooLargeException` exception is now thrown when an item cannot fit inside any boxes rather than a generic `\RuntimeException`

## [2.1.0] - 2017-01-07
### Added
 - Added `getUsed[Width|Length|Depth]()` on PackedBoxes to allow for better visibility into space utilisation
### Changed
 - Equal distribution of weight is now turned off when the number of boxes becomes large as it provides very little to no benefit at that scale and is slow to calculate
 - Various optimisations and internal refactorings

## [2.0.2] - 2016-09-21
### Changed
 - Readme update to reflect v2 API changes

## [2.0.1] - 2016-09-20
### Added
 - Pass on the logger instance from the main Packer class into the helpers
### Changed
 - Allow unit tests to run with standalone PHPUnit

## [2.0] - 2016-05-30
There are no bugfixes or packing logic changes in v2.0 compared to the v1.5.3 release - the bump in version number is purely because the interface changed slightly.
### Added
 - Added a method to the Item interface to specify whether the item should be kept flat or not - this does not do anything yet, but adding now to avoid another major version bump later.
### Changed
 - Various refactorings to split out large functions into more readable pieces
### Removed
 - Removed `Packer->packIntoBox()`, `Packer->packBox()` and `Packer->redistributeWeight()`

## [1.7.3] - 2020-09-28
### Added
  - Support for PHP 8.0

### Changed
 - Optimisation when packing a large number of items
 - Improved efficiency in packing and weight distribution
 - The ItemList passed to VolumePacker's constructor is now cloned before usage, leaving the passed-in object unaffected. Previously this was used as a working dataset. The new behaviour aligns with the existing behaviour of Packer

### Fixed
 - Fixed issue where internal sort consistency wasn't always correct
 - Fixed situation where internal WorkingVolume could be passed into a constraint callback, rather than the calling application's own Box
 - Fixed issue where the list of previously packed items passed into a constraint callback was not correct

### Removed
 - Making the test suite compatible with PHP 8.0 has necessitated the removal of support for PHP 5.4 - 7.0 (see note below)

v1 of BoxPacker is in maintenance mode only, all users are encouraged to update to v3. This release has been made primarily to certify PHP 8 compatibility, unless an egregious bug is discovered (e.g. a physically impossible packing) this will be the last v1 release that includes any changes to core packing logic. (Any) further releases will be limited to compatibility with future PHP versions.

## [1.7.2] - 2019-12-21
### Changed
 - Speed enhancements

## [1.7.1] - 2019-09-15
### Changed
 - Speed enhancements

## [1.7.0] - 2019-07-14
### Added
 - Added `ConstrainedPlacementItem` as a more powerful version of `ConstrainedItem`
### Changed
 - Improved box selection for certain cases
 - Speed improvements
 - Increased detail in debug-level logging
### Deprecated
 - `ConstrainedItem` is now deprecated. Use `ConstrainedPlacementItem` instead

## [1.6.9] - 2018-11-20
### Fixed
 - Fixed divide by zero warning when attempting to pack an item with 0 depth

## [1.6.8] - 2018-11-13
### Fixed
 - Fixed issue where internal sort consistency wasn't always correct

## [1.6.7] - 2018-11-12
### Changed
 - Improved item orientation selection for better packing
 - Minor refactorings for code clarity

## [1.6.6] - 2018-06-15
### Changed
 - Worked around an PHP recursion issue when comparing 2 `Item`s.

## [1.6.5] - 2018-06-03
### Changed
 - Tweaked composer configuration to make it easier to run the samples in the documentation

## [1.6.4] - 2018-02-25
### Changed
 - Improved stability algorithm
 - Improved box selection for certain cases
 - Some internal refactoring

## [1.6.3] - 2018-01-01
### Changed
 - Improved item orientation selection for better packing

## [1.6.2] - 2017-10-23
### Changed
 - Previously 2 distinct item types could be mixed when sorting items for packing if they had identical physical dimensions. Now if all dimensions are identical, items are sorted by description so that they are kept together

## [1.6.1] - 2017-09-04
### Fixed
 - Used/remaining space calculations were sometimes offset by 90 degrees leading to confusing numbers

## [1.6.0] - 2017-08-27
API-compatible backport of 2.4.0. All features present except 3D packing.

### Added
 - Added `getUsed[Width|Length|Depth]()` on PackedBoxes to allow for better visibility into space utilisation
 - Added callback system for more complex constraints e.g. max number of hazardous items in a box. To take advantage of the additional flexibility, implement BoxPacker\ConstrainedItem rather than BoxPacker\Item
 - A specific `ItemTooLargeException` exception is now thrown when an item cannot fit inside any boxes rather than a generic `\RuntimeException`
 - Pass on the logger instance from the main Packer class into the helpers
### Changed
 - Significant reworking of core packing logic to clarify concepts used and split out large functions into more readable pieces
 - Test classes refactored to be autoloadable and for unit tests to runnable with standalone PHPUnit
 - Equal distribution of weight is now turned off when the number of boxes becomes large as it provides very little to no benefit at that scale and is slow to calculate

## [1.5.3] - 2016-05-30
### Changed
 - Some refactoring to ease future maintenance

## [1.5.2] - 2016-01-23
### Changed
 - Ensure consistency of packing between PHP 5.x and PHP7/HHVM

## [1.5.1] - 2016-01-03
### Fixed
 - Items were occasionally rotated to fit into space that was actually too small for them [IBBoard]

## [1.5] - 2015-10-13
### Added
 - Added method for retrieving the volume utilisation of a packed box
### Changed
 - Previously, when encountering an item that would not fit in the current box under evaluation, the algorithm would declare the box full and open a new one. Now it will continue to pack any remaining smaller items into the current box before moving on.
### Fixed
 - Boxes and items with large volumes were sometimes not sorted properly because of issues with integer overflow inside SplMinHeap. This could lead to suboptimal results. [IBBoard]

## [1.4.2] - 2014-11-19
### Fixed
 - In some cases, items that only fit in a single orientation were being recorded as fitting in the alternate, impossible one [TravisBernard]

## [1.4.1] - 2014-08-13
### Fixed
 - Fixed infinite loop that could occur in certain circumstances

## [1.4] - 2014-08-10
### Changed
 - Better stacking/depth calculations

## [1.3] - 2014-07-23
### Fixed
 - Fixed problem where available space calculation inadvertently missed off a dimension

## [1.2] - 2014-05-31
### Added
 - Expose remaining space information on a packed box
### Fixed
 - Fixed bug that preferred less-optimal solutions in some cases

## [1.1] - 2014-03-30
### Added
 - Support for HHVM
### Changed
 - Tweaked algorithm to allow limited lookahead when dealing with identical objects to better optimise placement
 - Misc internal refactoring and optimisations

## [1.0.1] - 2014-01-23
### Fixed
 - Fixed issue with vertical depth calculation where last item in a box could be judged not to fit even though it would

## [1.0] - 2013-11-28
### Added
 - Generated solutions now have a second pass where multiple boxes are involved, in order to redistribute weight more evenly
### Removed
 - PHP 5.3 support

## [0.4] - 2013-08-11
### Changed
 - Minor calculation speedups

## [0.3] - 2013-08-10
### Changed
 - Now packs items side by side, not just on top of each other
 - Generated solutions should now be reasonably optimal

## [0.2] - 2013-08-01
### Added
 - Supports solutions using multiple boxes
### Changed
 - API should be stable now - no plans to change it
 - Generated solutions may not be optimal, but should be correct

## 0.1 - 2013-08-01
Initial release
### Added
 - Basic prototype
 - Experimental code to get a feel for how calculations can best be implemented
 - Only works if all items fit into a single box (so not production ready at all)

<<<<<<< HEAD

[4.x - Unreleased]: https://github.com/dvdoug/BoxPacker/compare/3.x...master


[3.x - Unreleased]: https://github.com/dvdoug/BoxPacker/compare/3.9.0...3.x
=======
[3.x - Unreleased]: https://github.com/dvdoug/BoxPacker/compare/3.9.1...3.x
>>>>>>> 9015bfb6

[3.9.1]: https://github.com/dvdoug/BoxPacker/compare/3.9.0...3.9.1
[3.9.0]: https://github.com/dvdoug/BoxPacker/compare/3.8.0...3.9.0
[3.8.0]: https://github.com/dvdoug/BoxPacker/compare/3.7.0...3.8.0
[3.7.0]: https://github.com/dvdoug/BoxPacker/compare/3.6.2...3.7.0
[3.6.2]: https://github.com/dvdoug/BoxPacker/compare/3.6.1...3.6.2
[3.6.1]: https://github.com/dvdoug/BoxPacker/compare/3.6.0...3.6.1
[3.6.0]: https://github.com/dvdoug/BoxPacker/compare/3.5.2...3.6.0
[3.5.2]: https://github.com/dvdoug/BoxPacker/compare/3.5.1...3.5.2
[3.5.1]: https://github.com/dvdoug/BoxPacker/compare/3.5.0...3.5.1
[3.5.0]: https://github.com/dvdoug/BoxPacker/compare/3.4.1...3.5.0
[3.4.1]: https://github.com/dvdoug/BoxPacker/compare/3.4.0...3.4.1
[3.4.0]: https://github.com/dvdoug/BoxPacker/compare/3.3.0...3.4.0
[3.3.0]: https://github.com/dvdoug/BoxPacker/compare/3.2.2...3.3.0
[3.2.2]: https://github.com/dvdoug/BoxPacker/compare/3.2.1...3.2.2
[3.2.1]: https://github.com/dvdoug/BoxPacker/compare/3.2.0...3.2.1
[3.2.0]: https://github.com/dvdoug/BoxPacker/compare/3.1.3...3.2.0
[3.1.3]: https://github.com/dvdoug/BoxPacker/compare/3.1.2...3.1.3
[3.1.2]: https://github.com/dvdoug/BoxPacker/compare/3.1.1...3.1.2
[3.1.1]: https://github.com/dvdoug/BoxPacker/compare/3.1.0...3.1.1
[3.1.0]: https://github.com/dvdoug/BoxPacker/compare/3.0.1...3.1.0
[3.0.1]: https://github.com/dvdoug/BoxPacker/compare/3.0.0...3.0.1
[3.0.0]: https://github.com/dvdoug/BoxPacker/compare/2.4.2...3.0.0
[2.7.2]: https://github.com/dvdoug/BoxPacker/compare/2.7.1...2.7.2
[2.7.1]: https://github.com/dvdoug/BoxPacker/compare/2.7.0...2.7.1
[2.7.0]: https://github.com/dvdoug/BoxPacker/compare/2.6.5...2.7.0
[2.6.5]: https://github.com/dvdoug/BoxPacker/compare/2.6.4...2.6.5
[2.6.4]: https://github.com/dvdoug/BoxPacker/compare/2.6.3...2.6.4
[2.6.3]: https://github.com/dvdoug/BoxPacker/compare/2.6.2...2.6.3
[2.6.2]: https://github.com/dvdoug/BoxPacker/compare/2.6.1...2.6.2
[2.6.1]: https://github.com/dvdoug/BoxPacker/compare/2.6.0...2.6.1
[2.6.0]: https://github.com/dvdoug/BoxPacker/compare/2.5.0...2.6.0
[2.5.0]: https://github.com/dvdoug/BoxPacker/compare/2.4.8...2.5.0
[2.4.8]: https://github.com/dvdoug/BoxPacker/compare/2.4.7...2.4.8
[2.4.7]: https://github.com/dvdoug/BoxPacker/compare/2.4.6...2.4.7
[2.4.6]: https://github.com/dvdoug/BoxPacker/compare/2.4.5...2.4.6
[2.4.5]: https://github.com/dvdoug/BoxPacker/compare/2.4.4...2.4.5
[2.4.4]: https://github.com/dvdoug/BoxPacker/compare/2.4.3...2.4.4
[2.4.3]: https://github.com/dvdoug/BoxPacker/compare/2.4.2...2.4.3
[2.4.2]: https://github.com/dvdoug/BoxPacker/compare/2.4.1...2.4.2
[2.4.1]: https://github.com/dvdoug/BoxPacker/compare/2.4.0...2.4.1
[2.4.0]: https://github.com/dvdoug/BoxPacker/compare/2.3.2...2.4.0
[2.3.2]: https://github.com/dvdoug/BoxPacker/compare/2.3.1...2.3.2
[2.3.1]: https://github.com/dvdoug/BoxPacker/compare/2.3.0...2.3.1
[2.3.0]: https://github.com/dvdoug/BoxPacker/compare/2.2.1...2.3.0
[2.2.1]: https://github.com/dvdoug/BoxPacker/compare/2.2.0...2.2.1
[2.2.0]: https://github.com/dvdoug/BoxPacker/compare/2.1.0...2.2.0
[2.1.0]: https://github.com/dvdoug/BoxPacker/compare/2.0.2...2.1.0
[2.0.2]: https://github.com/dvdoug/BoxPacker/compare/2.0.1...2.0.2
[2.0.1]: https://github.com/dvdoug/BoxPacker/compare/2.0...2.0.1
[2.0]: https://github.com/dvdoug/BoxPacker/compare/1.5.3...2.0
[1.7.3]: https://github.com/dvdoug/BoxPacker/compare/1.7.2...1.7.3
[1.7.2]: https://github.com/dvdoug/BoxPacker/compare/1.7.1...1.7.2
[1.7.1]: https://github.com/dvdoug/BoxPacker/compare/1.7.0...1.7.1
[1.7.0]: https://github.com/dvdoug/BoxPacker/compare/1.6.9...1.7.0
[1.6.9]: https://github.com/dvdoug/BoxPacker/compare/1.6.8...1.6.9
[1.6.8]: https://github.com/dvdoug/BoxPacker/compare/1.6.7...1.6.8
[1.6.7]: https://github.com/dvdoug/BoxPacker/compare/1.6.6...1.6.7
[1.6.6]: https://github.com/dvdoug/BoxPacker/compare/1.6.5...1.6.6
[1.6.5]: https://github.com/dvdoug/BoxPacker/compare/1.6.4...1.6.5
[1.6.4]: https://github.com/dvdoug/BoxPacker/compare/1.6.3...1.6.4
[1.6.3]: https://github.com/dvdoug/BoxPacker/compare/1.6.2...1.6.3
[1.6.2]: https://github.com/dvdoug/BoxPacker/compare/1.6.1...1.6.2
[1.6.1]: https://github.com/dvdoug/BoxPacker/compare/1.6.0...1.6.1
[1.6.0]: https://github.com/dvdoug/BoxPacker/compare/1.5.3...1.6.0
[1.5.3]: https://github.com/dvdoug/BoxPacker/compare/1.5.2...1.5.3
[1.5.2]: https://github.com/dvdoug/BoxPacker/compare/1.5.1...1.5.2
[1.5.1]: https://github.com/dvdoug/BoxPacker/compare/1.5...1.5.1
[1.5]: https://github.com/dvdoug/BoxPacker/compare/1.4.2...1.5
[1.4.2]: https://github.com/dvdoug/BoxPacker/compare/1.4.1...1.4.2
[1.4.1]: https://github.com/dvdoug/BoxPacker/compare/1.4...1.4.1
[1.4]: https://github.com/dvdoug/BoxPacker/compare/1.3...1.4
[1.3]: https://github.com/dvdoug/BoxPacker/compare/1.2...1.3
[1.2]: https://github.com/dvdoug/BoxPacker/compare/1.1...1.2
[1.1]: https://github.com/dvdoug/BoxPacker/compare/1.0.1...1.1
[1.0.1]: https://github.com/dvdoug/BoxPacker/compare/1.0...1.0.1
[1.0]: https://github.com/dvdoug/BoxPacker/compare/0.4...1.0
[0.4]: https://github.com/dvdoug/BoxPacker/compare/0.3...0.4
[0.3]: https://github.com/dvdoug/BoxPacker/compare/0.2...0.3
[0.2]: https://github.com/dvdoug/BoxPacker/compare/0.1...0.2<|MERGE_RESOLUTION|>--- conflicted
+++ resolved
@@ -480,15 +480,9 @@
  - Experimental code to get a feel for how calculations can best be implemented
  - Only works if all items fit into a single box (so not production ready at all)
 
-<<<<<<< HEAD
-
 [4.x - Unreleased]: https://github.com/dvdoug/BoxPacker/compare/3.x...master
 
-
-[3.x - Unreleased]: https://github.com/dvdoug/BoxPacker/compare/3.9.0...3.x
-=======
 [3.x - Unreleased]: https://github.com/dvdoug/BoxPacker/compare/3.9.1...3.x
->>>>>>> 9015bfb6
 
 [3.9.1]: https://github.com/dvdoug/BoxPacker/compare/3.9.0...3.9.1
 [3.9.0]: https://github.com/dvdoug/BoxPacker/compare/3.8.0...3.9.0
