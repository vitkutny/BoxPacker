# Changelog

## [4.x - Unreleased] - 2022-xx-xx
### Added
 - Added new enumeration `Rotation` with values `Never`, `KeepFlat` and `BestFit`
 - Added new `getAllowedRotation()` method to the `Item` interface to replace `getKeepFlat()`. This should return
   one of the new `Rotation` enum values
 - Added new `generateVisualisationURL()` method to `PackedBox` and `PackedBoxList`. This will generate a custom URL for
   a visualisation you can access via the BoxPacker website
 - Added new `packAllPermutations()` method to `Packer` to calculate all possible box combinations
 - Added `throwOnUnpackableItem()` to `Packer` to control if an exception is thrown (or not) if an unpackable item is
   found (defaults to true, consistent with previous behaviour)
 - Added `getUnpackedItems()` to `Packer` to retrieve the list of items that could not be packed (only applicable if
   exceptions are disabled).
### Changed
 - Minimum PHP version is now 8.1
 - Exceptions are now in the `DVDoug\BoxPacker\Exception` namespace (previously `DVDoug\BoxPacker`)
 - The signature of the `canBePacked` method on the `ConstrainedPlacementItem` interface has been changed to replace the
   first two arguments(`Box $box`, `PackedItemList $alreadyPackedItems`) with `PackedBox $packedBox`. This allows
   callbacks to make use of the helper methods provided on `PackedBox`. Access to the box and items can be done via
   `->getBox()` and `->getItems()`
 - `NoBoxesAvailableException` now has a `getAffectedItems()` method instead of `getItem()`. This should allow
   improved handling of the exception inside calling applications when multiple items cannot be packed
### Removed
 - Removed deprecated `ConstrainedItem`. You should use `ConstrainedPlacementItem` as a replacement
 - Removed `getKeepFlat()` from the `Item` interface
 - Removed `InfalliblePacker`. You can now get the same behaviour by calling `->throwOnUnpackableItem(false)` and
   `->getUnpackedItems()` on the main `Packer` class

## [3.x - Unreleased] - 2021-xx-xx
### Added
- Added `ItemSorter`, `BoxSorter` and `PackedBoxSorter` to allow calling applications to have better control over
  sorting decisions
<<<<<<< HEAD
=======
- Added `beStrictAboutItemOrdering()` to `Packer` and `VolumePacker`
>>>>>>> bdc501c7

## [3.9.4] - 2021-10-21
### Changed
-  `psr/log` compatibility changed from `^1.0` to `^1.0||^2.0||^3.0`

## [3.9.3] - 2021-09-26
### Fixed
-  PHP8.1 deprecations

## [3.9.2] - 2021-07-04
### Added
- Optional second parameter `$qty` to `ItemList->insert`
### Fixed
- Fixed issue where available width for an item could be miscalculated
### Changed
- Improved memory usage


## [3.9.1] - 2021-05-05
### Fixed
- Fixed issue where available width for an item could be miscalculated at the far end of a box
### Changed
- Improved efficiency in packing in the vertical direction

## [3.9.0] - 2021-03-14
### Added
- Added ``packAcrossWidthOnly()`` to ``VolumePacker`` for scenarios where the container will be side-loaded rather
  than top-loaded (e.g. truck loading)
- Added ``getWeight()`` helper method to ``PackedItemList``
- Experimental visualisation tool has been added to the repo. All aspects of the tool are subject to change.
### Changed
- Improved efficiency in packing

## [3.8.0] - 2021-01-26
### Added
- Added `fromArray` helper method to `BoxList` to make bulk add easier [bram123]

## [3.7.0] - 2021-01-01
### Added
- Added `getVolume()` helper method to `PackedItemList`

## [3.6.2] - 2020-09-28
### Added
 - Support for PHP 8.0

## [3.6.1] - 2020-06-11
### Fixed
 - Fixed situation where internal `WorkingVolume` could be passed into a constraint callback, rather than the calling application's own `Box`
 - Fixed issue where the list of previously packed items passed into a constraint callback was not correct

## [3.6.0] - 2020-04-26
### Changed
 - Improved efficiency in packing and weight distribution
 - Major internal refactoring. The public-facing API did not change in any incompatible ways, but if you extended any of the `@internal` classes or made use of `@internal` methods you may be affected.
 - Bail out earlier in the packing process where an item doesn't fit [colinmollenhour]
### Fixed
 - Fixed potential issue where internal sort consistency wasn't always correct
 - Fixed potential issue where custom constraints might not be fully respected
 - Avoid divide by zero error when a box is specified to have a depth of 0mm (e.g. 2D packing)
 - Better docblocks [colinmollenhour]

## [3.5.2] - 2020-02-02
### Changed
 - Further optimisation when packing a large number of items

## [3.5.1] - 2020-01-30
### Changed
 - Optimisation when packing a large number of identical items

## [3.5.0] - 2020-01-26
### Added
 - Added a new interface `LimitedSupplyBox extends Box` for situations where there are restrictions on the number of a box type available for packing `Item`s into. The interface contains 1 additional method `getQuantityAvailable()`.
 - Added new exception `NoBoxesAvailableException` which is thrown when an item cannot be packed due to suitable boxes not being available (e.g. when the new functionality is used and the quantity available is insufficient). The existing `ItemTooLargeException` which is thrown when an item is too large to fit into any of the supplied box types at all (regardless of quantity) still exists, and now extends from `NoBoxesAvailableException` as a special case
### Changed
 - Improved efficiency in packing and weight distribution
 - The `ItemList` passed to `VolumePacker`'s constructor is now cloned before usage, leaving the passed-in object unaffected. Previously this was used as a working dataset. The new behaviour aligns with the existing behaviour of `Packer` 
### Fixed
 - Fixed issue where internal sort consistency wasn't always correct
 - Some debug-level logging wasn't logging correctly

## [3.4.1] - 2019-12-21
### Changed
 - Speed improvements

## [3.4.0] - 2019-09-09
### Added
 - Added ability to specify that items are pre-sorted when creating an `ItemList` from an array
### Changed
 - Significant speed improvements when dealing with a large number of items

## [3.3.0] - 2019-07-14
### Added
 - Added `ConstrainedPlacementItem` as a more powerful version of `ConstrainedItem`
### Changed
 - Improved box selection for certain cases
 - Speed improvements
 - Increased detail in debug-level logging
### Deprecated
 - `ConstrainedItem` is now deprecated. Use `ConstrainedPlacementItem` instead

## [3.2.2] - 2018-11-20
### Fixed
 - Fixed divide by zero warning when attempting to pack an item with 0 depth

## [3.2.1] - 2018-11-13
### Fixed
 - Fixed issue where internal sort consistency wasn't always correct

## [3.2.0] - 2018-11-12
### Added
 - Added `getVolume()` helper method to `PackedItem` [Cosmologist]
### Changed
 - Improved item orientation selection for better packing
 - Minor refactorings for code clarity

## [3.1.3] - 2018-06-15
### Changed
 - Worked around an PHP recursion issue when comparing 2 `Item`s.

## [3.1.2] - 2018-06-13
### Changed
 - Fixed typos in documentation code samples

## [3.1.1] - 2018-06-03
### Changed
 - Tweaked composer configuration to make it easier to run the samples in the documentation
 - Minor speed improvements

## [3.1.0] - 2018-02-19
### Added
 - Optional 'Infallible' mode of packing to not throw an exception on error (e.g. item too large) but to continue packing the other items
### Changed
 - Improved stability algorithm
 - Improved box selection for certain cases
 - Some internal refactoring

## [3.0.1] - 2018-01-01
### Added
 - Declare ``PackedBoxList`` as implementing `Countable`
### Changed
 - Improved item orientation selection for better packing

## [3.0.0] - 2017-10-23
### Added
 - Introduced `PackedItem`s which are a wrapper around `Item`s with positional and dimensional information (x, y, z co-ordinates of corner closest to origin, width/length/depth as packed)
 - Added method to set threshold at which weight redistribution is disabled  
### Changed
 - `PackedBox` now contains a `PackedItemList` of `PackedItem`s (rather than an `ItemList` of `Item`s)
 - `ConstrainedItem->canBePackedInBox` now takes a `PackedItemList` of `PackedItem`s (rather than an `ItemList` of `Item`s)
 - `BoxList`, `ItemList`, `PackedBoxList` have been altered to implement the `Traversable` interface rather than extend `SplHeap` directly so that any future changes to the internals will not need an API change  
 - Minimum PHP version is now 7.1
### Removed
 - HHVM support now that project has a stated goal of no longer targeting PHP7 compatibility

## [2.7.2] - 2020-09-28
### Added
 - Support for PHP 8.0

### Removed
 - Making the test suite compatible with PHP 8.0 has necessitated the removal of support for PHP 5.4 - 7.0 (see note below)

v2 of BoxPacker is in maintenance mode only, all users are encouraged to update to v3. This release has been made primarily to certify PHP 8 compatibility, unless an egregious bug is discovered (e.g. a physically impossible packing) this will probably be the last v2 release that includes any changes to core packing logic. (Any) further releases are intended to be limited to compatibility with future PHP versions.

## [2.7.1] - 2020-06-11
### Fixed
 - Fixed situation where internal `WorkingVolume` could be passed into a constraint callback, rather than the calling application's own `Box`
 - Fixed issue where the list of previously packed items passed into a constraint callback was not correct

## [2.7.0] - 2020-04-26
### Changed
 - Improved efficiency in packing and weight distribution
 - Major internal refactoring. The public-facing API did not change in any incompatible ways, but if you extended any of the `@internal` classes or made use of `@internal` methods you may be affected.
 - Bail out earlier in the packing process where an item doesn't fit [colinmollenhour]
### Fixed
 - Fixed potential issue where custom constraints might not be fully respected
 - Avoid divide by zero error when a box is specified to have a depth of 0mm (e.g. 2D packing)

## [2.6.5] - 2020-02-02
### Changed
 - Further optimisation when packing a large number of items

## [2.6.4] - 2020-01-30
### Changed
 - Optimisation when packing a large number of identical items

## [2.6.3] - 2020-01-26
### Changed
 - Improved efficiency in packing and weight distribution
 - The `ItemList` passed to `VolumePacker`'s constructor is now cloned before usage, leaving the passed-in object unaffected. Previously this was used as a working dataset. The new behaviour aligns with the existing behaviour of `Packer` 
### Fixed
 - Fixed issue where internal sort consistency wasn't always correct
 - Some debug-level logging wasn't logging correctly

## [2.6.2] - 2019-12-21
### Changed
 - Speed enhancements

## [2.6.1] - 2019-09-15
### Changed
 - Speed enhancements

## [2.6.0] - 2019-07-14
### Added
 - Added `ConstrainedPlacementItem` as a more powerful version of `ConstrainedItem`
### Changed
 - Improved box selection for certain cases
 - Speed improvements
 - Increased detail in debug-level logging
### Deprecated
 - `ConstrainedItem` is now deprecated. Use `ConstrainedPlacementItem` instead

## [2.5.0] - 2018-11-20
### Added
 - Backported positional data support from v3 via new `getPackedItems()` method on `PackedBox`
### Fixed
 - Fixed divide by zero warning when attempting to pack an item with 0 depth

## [2.4.8] - 2018-11-13
### Fixed
 - Fixed issue where internal sort consistency wasn't always correct

## [2.4.7] - 2018-11-12
### Changed
 - Improved item orientation selection for better packing
 - Minor refactorings for code clarity

## [2.4.6] - 2018-06-15
### Changed
 - Worked around an PHP recursion issue when comparing 2 `Item`s.

## [2.4.5] - 2018-06-03
### Changed
 - Tweaked composer configuration to make it easier to run the samples in the documentation

## [2.4.4] - 2018-02-25
### Changed
 - Improved stability algorithm
 - Improved box selection for certain cases
 - Some internal refactoring

## [2.4.3] - 2018-01-01
### Changed
 - Improved item orientation selection for better packing

## [2.4.2] - 2017-10-23
### Changed
 - Previously 2 distinct item types could be mixed when sorting items for packing if they had identical physical dimensions. Now if all dimensions are identical, items are sorted by description so that they are kept together
 
## [2.4.1] - 2017-09-04
### Fixed
 - Used/remaining space calculations were sometimes offset by 90 degrees leading to confusing numbers

## [2.4.0] - 2017-08-14
### Changed
 - Significant reworking of core packing logic to clarify concepts used
### Fixed
 - Fixed issue where `getUsed[Width|Length|Depth]()` could sometimes return an incorrect value

## [2.3.2] - 2017-08-06
### Changed
 - In some cases, complex user-added constraints via `BoxPacker\ConstrainedItem` were not being obeyed
 - Test classes refactored to be autoloadable
 - Some internal refactoring

## [2.3.1] - 2017-04-15
### Changed
 - `PackedBox->getUsedDepth()` could incorrectly return a value of 0 in some situations

## [2.3.0] - 2017-04-09
### Added
 - Add callback system for more complex constraints e.g. max number of hazardous items in a box. To take advantage of the additional flexibility, implement BoxPacker\ConstrainedItem rather than BoxPacker\Item
### Changed
 - Some internal refactoring

## [2.2.1] - 2017-03-12
### Added
 - Added `getItem()` to `ItemTooLargeException` to make it programmatically possible determine what the affected item is

## [2.2.0] - 2017-03-06
### Added
 - The previous limitation that all items were always packed flat has been removed
 - A specific `ItemTooLargeException` exception is now thrown when an item cannot fit inside any boxes rather than a generic `\RuntimeException`

## [2.1.0] - 2017-01-07
### Added
 - Added `getUsed[Width|Length|Depth]()` on PackedBoxes to allow for better visibility into space utilisation
### Changed
 - Equal distribution of weight is now turned off when the number of boxes becomes large as it provides very little to no benefit at that scale and is slow to calculate
 - Various optimisations and internal refactorings

## [2.0.2] - 2016-09-21
### Changed
 - Readme update to reflect v2 API changes

## [2.0.1] - 2016-09-20
### Added
 - Pass on the logger instance from the main Packer class into the helpers
### Changed
 - Allow unit tests to run with standalone PHPUnit

## [2.0] - 2016-05-30
There are no bugfixes or packing logic changes in v2.0 compared to the v1.5.3 release - the bump in version number is purely because the interface changed slightly.
### Added
 - Added a method to the Item interface to specify whether the item should be kept flat or not - this does not do anything yet, but adding now to avoid another major version bump later.
### Changed
 - Various refactorings to split out large functions into more readable pieces
### Removed
 - Removed `Packer->packIntoBox()`, `Packer->packBox()` and `Packer->redistributeWeight()`

## [1.7.3] - 2020-09-28
### Added
  - Support for PHP 8.0

### Changed
 - Optimisation when packing a large number of items
 - Improved efficiency in packing and weight distribution
 - The ItemList passed to VolumePacker's constructor is now cloned before usage, leaving the passed-in object unaffected. Previously this was used as a working dataset. The new behaviour aligns with the existing behaviour of Packer

### Fixed
 - Fixed issue where internal sort consistency wasn't always correct
 - Fixed situation where internal WorkingVolume could be passed into a constraint callback, rather than the calling application's own Box
 - Fixed issue where the list of previously packed items passed into a constraint callback was not correct

### Removed
 - Making the test suite compatible with PHP 8.0 has necessitated the removal of support for PHP 5.4 - 7.0 (see note below)

v1 of BoxPacker is in maintenance mode only, all users are encouraged to update to v3. This release has been made primarily to certify PHP 8 compatibility, unless an egregious bug is discovered (e.g. a physically impossible packing) this will be the last v1 release that includes any changes to core packing logic. (Any) further releases will be limited to compatibility with future PHP versions.

## [1.7.2] - 2019-12-21
### Changed
 - Speed enhancements

## [1.7.1] - 2019-09-15
### Changed
 - Speed enhancements

## [1.7.0] - 2019-07-14
### Added
 - Added `ConstrainedPlacementItem` as a more powerful version of `ConstrainedItem`
### Changed
 - Improved box selection for certain cases
 - Speed improvements
 - Increased detail in debug-level logging
### Deprecated
 - `ConstrainedItem` is now deprecated. Use `ConstrainedPlacementItem` instead

## [1.6.9] - 2018-11-20
### Fixed
 - Fixed divide by zero warning when attempting to pack an item with 0 depth

## [1.6.8] - 2018-11-13
### Fixed
 - Fixed issue where internal sort consistency wasn't always correct

## [1.6.7] - 2018-11-12
### Changed
 - Improved item orientation selection for better packing
 - Minor refactorings for code clarity

## [1.6.6] - 2018-06-15
### Changed
 - Worked around an PHP recursion issue when comparing 2 `Item`s.

## [1.6.5] - 2018-06-03
### Changed
 - Tweaked composer configuration to make it easier to run the samples in the documentation

## [1.6.4] - 2018-02-25
### Changed
 - Improved stability algorithm
 - Improved box selection for certain cases
 - Some internal refactoring

## [1.6.3] - 2018-01-01
### Changed
 - Improved item orientation selection for better packing

## [1.6.2] - 2017-10-23
### Changed
 - Previously 2 distinct item types could be mixed when sorting items for packing if they had identical physical dimensions. Now if all dimensions are identical, items are sorted by description so that they are kept together

## [1.6.1] - 2017-09-04
### Fixed
 - Used/remaining space calculations were sometimes offset by 90 degrees leading to confusing numbers

## [1.6.0] - 2017-08-27
API-compatible backport of 2.4.0. All features present except 3D packing.

### Added
 - Added `getUsed[Width|Length|Depth]()` on PackedBoxes to allow for better visibility into space utilisation
 - Added callback system for more complex constraints e.g. max number of hazardous items in a box. To take advantage of the additional flexibility, implement BoxPacker\ConstrainedItem rather than BoxPacker\Item
 - A specific `ItemTooLargeException` exception is now thrown when an item cannot fit inside any boxes rather than a generic `\RuntimeException`
 - Pass on the logger instance from the main Packer class into the helpers
### Changed
 - Significant reworking of core packing logic to clarify concepts used and split out large functions into more readable pieces
 - Test classes refactored to be autoloadable and for unit tests to runnable with standalone PHPUnit
 - Equal distribution of weight is now turned off when the number of boxes becomes large as it provides very little to no benefit at that scale and is slow to calculate

## [1.5.3] - 2016-05-30
### Changed
 - Some refactoring to ease future maintenance

## [1.5.2] - 2016-01-23
### Changed
 - Ensure consistency of packing between PHP 5.x and PHP7/HHVM

## [1.5.1] - 2016-01-03
### Fixed
 - Items were occasionally rotated to fit into space that was actually too small for them [IBBoard]

## [1.5] - 2015-10-13
### Added
 - Added method for retrieving the volume utilisation of a packed box
### Changed
 - Previously, when encountering an item that would not fit in the current box under evaluation, the algorithm would declare the box full and open a new one. Now it will continue to pack any remaining smaller items into the current box before moving on.
### Fixed
 - Boxes and items with large volumes were sometimes not sorted properly because of issues with integer overflow inside SplMinHeap. This could lead to suboptimal results. [IBBoard]

## [1.4.2] - 2014-11-19
### Fixed
 - In some cases, items that only fit in a single orientation were being recorded as fitting in the alternate, impossible one [TravisBernard]

## [1.4.1] - 2014-08-13
### Fixed
 - Fixed infinite loop that could occur in certain circumstances

## [1.4] - 2014-08-10
### Changed
 - Better stacking/depth calculations

## [1.3] - 2014-07-23
### Fixed
 - Fixed problem where available space calculation inadvertently missed off a dimension

## [1.2] - 2014-05-31
### Added
 - Expose remaining space information on a packed box
### Fixed
 - Fixed bug that preferred less-optimal solutions in some cases

## [1.1] - 2014-03-30
### Added
 - Support for HHVM
### Changed
 - Tweaked algorithm to allow limited lookahead when dealing with identical objects to better optimise placement
 - Misc internal refactoring and optimisations

## [1.0.1] - 2014-01-23
### Fixed
 - Fixed issue with vertical depth calculation where last item in a box could be judged not to fit even though it would

## [1.0] - 2013-11-28
### Added
 - Generated solutions now have a second pass where multiple boxes are involved, in order to redistribute weight more evenly
### Removed
 - PHP 5.3 support

## [0.4] - 2013-08-11
### Changed
 - Minor calculation speedups

## [0.3] - 2013-08-10
### Changed
 - Now packs items side by side, not just on top of each other
 - Generated solutions should now be reasonably optimal

## [0.2] - 2013-08-01
### Added
 - Supports solutions using multiple boxes
### Changed
 - API should be stable now - no plans to change it
 - Generated solutions may not be optimal, but should be correct

## 0.1 - 2013-08-01
Initial release
### Added
 - Basic prototype
 - Experimental code to get a feel for how calculations can best be implemented
 - Only works if all items fit into a single box (so not production ready at all)

[4.x - Unreleased]: https://github.com/dvdoug/BoxPacker/compare/3.x...master

[3.x - Unreleased]: https://github.com/dvdoug/BoxPacker/compare/3.9.4...3.x

[3.9.4]: https://github.com/dvdoug/BoxPacker/compare/3.9.3...3.9.4
[3.9.3]: https://github.com/dvdoug/BoxPacker/compare/3.9.2...3.9.3
[3.9.2]: https://github.com/dvdoug/BoxPacker/compare/3.9.1...3.9.2
[3.9.1]: https://github.com/dvdoug/BoxPacker/compare/3.9.0...3.9.1
[3.9.0]: https://github.com/dvdoug/BoxPacker/compare/3.8.0...3.9.0
[3.8.0]: https://github.com/dvdoug/BoxPacker/compare/3.7.0...3.8.0
[3.7.0]: https://github.com/dvdoug/BoxPacker/compare/3.6.2...3.7.0
[3.6.2]: https://github.com/dvdoug/BoxPacker/compare/3.6.1...3.6.2
[3.6.1]: https://github.com/dvdoug/BoxPacker/compare/3.6.0...3.6.1
[3.6.0]: https://github.com/dvdoug/BoxPacker/compare/3.5.2...3.6.0
[3.5.2]: https://github.com/dvdoug/BoxPacker/compare/3.5.1...3.5.2
[3.5.1]: https://github.com/dvdoug/BoxPacker/compare/3.5.0...3.5.1
[3.5.0]: https://github.com/dvdoug/BoxPacker/compare/3.4.1...3.5.0
[3.4.1]: https://github.com/dvdoug/BoxPacker/compare/3.4.0...3.4.1
[3.4.0]: https://github.com/dvdoug/BoxPacker/compare/3.3.0...3.4.0
[3.3.0]: https://github.com/dvdoug/BoxPacker/compare/3.2.2...3.3.0
[3.2.2]: https://github.com/dvdoug/BoxPacker/compare/3.2.1...3.2.2
[3.2.1]: https://github.com/dvdoug/BoxPacker/compare/3.2.0...3.2.1
[3.2.0]: https://github.com/dvdoug/BoxPacker/compare/3.1.3...3.2.0
[3.1.3]: https://github.com/dvdoug/BoxPacker/compare/3.1.2...3.1.3
[3.1.2]: https://github.com/dvdoug/BoxPacker/compare/3.1.1...3.1.2
[3.1.1]: https://github.com/dvdoug/BoxPacker/compare/3.1.0...3.1.1
[3.1.0]: https://github.com/dvdoug/BoxPacker/compare/3.0.1...3.1.0
[3.0.1]: https://github.com/dvdoug/BoxPacker/compare/3.0.0...3.0.1
[3.0.0]: https://github.com/dvdoug/BoxPacker/compare/2.4.2...3.0.0
[2.7.2]: https://github.com/dvdoug/BoxPacker/compare/2.7.1...2.7.2
[2.7.1]: https://github.com/dvdoug/BoxPacker/compare/2.7.0...2.7.1
[2.7.0]: https://github.com/dvdoug/BoxPacker/compare/2.6.5...2.7.0
[2.6.5]: https://github.com/dvdoug/BoxPacker/compare/2.6.4...2.6.5
[2.6.4]: https://github.com/dvdoug/BoxPacker/compare/2.6.3...2.6.4
[2.6.3]: https://github.com/dvdoug/BoxPacker/compare/2.6.2...2.6.3
[2.6.2]: https://github.com/dvdoug/BoxPacker/compare/2.6.1...2.6.2
[2.6.1]: https://github.com/dvdoug/BoxPacker/compare/2.6.0...2.6.1
[2.6.0]: https://github.com/dvdoug/BoxPacker/compare/2.5.0...2.6.0
[2.5.0]: https://github.com/dvdoug/BoxPacker/compare/2.4.8...2.5.0
[2.4.8]: https://github.com/dvdoug/BoxPacker/compare/2.4.7...2.4.8
[2.4.7]: https://github.com/dvdoug/BoxPacker/compare/2.4.6...2.4.7
[2.4.6]: https://github.com/dvdoug/BoxPacker/compare/2.4.5...2.4.6
[2.4.5]: https://github.com/dvdoug/BoxPacker/compare/2.4.4...2.4.5
[2.4.4]: https://github.com/dvdoug/BoxPacker/compare/2.4.3...2.4.4
[2.4.3]: https://github.com/dvdoug/BoxPacker/compare/2.4.2...2.4.3
[2.4.2]: https://github.com/dvdoug/BoxPacker/compare/2.4.1...2.4.2
[2.4.1]: https://github.com/dvdoug/BoxPacker/compare/2.4.0...2.4.1
[2.4.0]: https://github.com/dvdoug/BoxPacker/compare/2.3.2...2.4.0
[2.3.2]: https://github.com/dvdoug/BoxPacker/compare/2.3.1...2.3.2
[2.3.1]: https://github.com/dvdoug/BoxPacker/compare/2.3.0...2.3.1
[2.3.0]: https://github.com/dvdoug/BoxPacker/compare/2.2.1...2.3.0
[2.2.1]: https://github.com/dvdoug/BoxPacker/compare/2.2.0...2.2.1
[2.2.0]: https://github.com/dvdoug/BoxPacker/compare/2.1.0...2.2.0
[2.1.0]: https://github.com/dvdoug/BoxPacker/compare/2.0.2...2.1.0
[2.0.2]: https://github.com/dvdoug/BoxPacker/compare/2.0.1...2.0.2
[2.0.1]: https://github.com/dvdoug/BoxPacker/compare/2.0...2.0.1
[2.0]: https://github.com/dvdoug/BoxPacker/compare/1.5.3...2.0
[1.7.3]: https://github.com/dvdoug/BoxPacker/compare/1.7.2...1.7.3
[1.7.2]: https://github.com/dvdoug/BoxPacker/compare/1.7.1...1.7.2
[1.7.1]: https://github.com/dvdoug/BoxPacker/compare/1.7.0...1.7.1
[1.7.0]: https://github.com/dvdoug/BoxPacker/compare/1.6.9...1.7.0
[1.6.9]: https://github.com/dvdoug/BoxPacker/compare/1.6.8...1.6.9
[1.6.8]: https://github.com/dvdoug/BoxPacker/compare/1.6.7...1.6.8
[1.6.7]: https://github.com/dvdoug/BoxPacker/compare/1.6.6...1.6.7
[1.6.6]: https://github.com/dvdoug/BoxPacker/compare/1.6.5...1.6.6
[1.6.5]: https://github.com/dvdoug/BoxPacker/compare/1.6.4...1.6.5
[1.6.4]: https://github.com/dvdoug/BoxPacker/compare/1.6.3...1.6.4
[1.6.3]: https://github.com/dvdoug/BoxPacker/compare/1.6.2...1.6.3
[1.6.2]: https://github.com/dvdoug/BoxPacker/compare/1.6.1...1.6.2
[1.6.1]: https://github.com/dvdoug/BoxPacker/compare/1.6.0...1.6.1
[1.6.0]: https://github.com/dvdoug/BoxPacker/compare/1.5.3...1.6.0
[1.5.3]: https://github.com/dvdoug/BoxPacker/compare/1.5.2...1.5.3
[1.5.2]: https://github.com/dvdoug/BoxPacker/compare/1.5.1...1.5.2
[1.5.1]: https://github.com/dvdoug/BoxPacker/compare/1.5...1.5.1
[1.5]: https://github.com/dvdoug/BoxPacker/compare/1.4.2...1.5
[1.4.2]: https://github.com/dvdoug/BoxPacker/compare/1.4.1...1.4.2
[1.4.1]: https://github.com/dvdoug/BoxPacker/compare/1.4...1.4.1
[1.4]: https://github.com/dvdoug/BoxPacker/compare/1.3...1.4
[1.3]: https://github.com/dvdoug/BoxPacker/compare/1.2...1.3
[1.2]: https://github.com/dvdoug/BoxPacker/compare/1.1...1.2
[1.1]: https://github.com/dvdoug/BoxPacker/compare/1.0.1...1.1
[1.0.1]: https://github.com/dvdoug/BoxPacker/compare/1.0...1.0.1
[1.0]: https://github.com/dvdoug/BoxPacker/compare/0.4...1.0
[0.4]: https://github.com/dvdoug/BoxPacker/compare/0.3...0.4
[0.3]: https://github.com/dvdoug/BoxPacker/compare/0.2...0.3
[0.2]: https://github.com/dvdoug/BoxPacker/compare/0.1...0.2<|MERGE_RESOLUTION|>--- conflicted
+++ resolved
@@ -31,10 +31,7 @@
 ### Added
 - Added `ItemSorter`, `BoxSorter` and `PackedBoxSorter` to allow calling applications to have better control over
   sorting decisions
-<<<<<<< HEAD
-=======
 - Added `beStrictAboutItemOrdering()` to `Packer` and `VolumePacker`
->>>>>>> bdc501c7
 
 ## [3.9.4] - 2021-10-21
 ### Changed
