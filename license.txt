--- conflicted
+++ resolved
@@ -1,8 +1,4 @@
-<<<<<<< HEAD
-Copyright (C) 2012-2022 Doug Wright
-=======
 Copyright (C) 2012-2023 Doug Wright
->>>>>>> 0f93e476
 
 Permission is hereby granted, free of charge, to any person obtaining a copy
 of this software and associated documentation files (the "Software"), to deal
